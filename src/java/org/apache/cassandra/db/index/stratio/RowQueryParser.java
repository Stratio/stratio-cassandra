--- conflicted
+++ resolved
@@ -31,14 +31,14 @@
 
 	@Override
 	public Query getRangeQuery(String field, String lower, String upper, boolean includeLower, boolean includeUpper) throws ParseException {
-		System.out.println(" -> NEW RANGE ");
+		//System.out.println(" -> NEW RANGE ");
 		RangeQuery query = new RangeQuery(AbstractQuery.DEFAULT_BOOST, field, lower, upper, includeLower, includeUpper);
 		return mapper.query(query);
 	}
 
 	@Override
 	protected Query newTermQuery(Term term) {
-		System.out.println(" -> NEW TERM ");
+		//System.out.println(" -> NEW TERM ");
 		String field = term.field();
 		String text = term.text();
 		MatchQuery query = new MatchQuery(AbstractQuery.DEFAULT_BOOST, field, text);
@@ -53,42 +53,20 @@
 
 	@Override
 	protected Query newRegexpQuery(Term regexp) {
-<<<<<<< HEAD
 		//System.out.println(" -> NEW REGEXP " + regexp);
-		return super.newRegexpQuery(regexp);
-=======
-		System.out.println(" -> NEW REGEXP " + regexp);
 		String field = regexp.field();
 		String text = regexp.text();
 		WildcardQuery query = new WildcardQuery(AbstractQuery.DEFAULT_BOOST, field, text);
 		return mapper.query(query);
->>>>>>> d47b99bd
 	}
 
 	@Override
 	protected Query newPrefixQuery(Term regexp) {
-<<<<<<< HEAD
 		//System.out.println(" -> NEW PREFIX " + regexp);
-		return super.newPrefixQuery(regexp);
-	}
-
-	@Override
-	protected Query getPrefixQuery(String field, String termStr) throws ParseException {
-		//System.out.println(" -> GET PREFIX " + field + " " + termStr);
-		return super.getPrefixQuery(field, termStr);
-	}
-
-	@Override
-	protected Query getRegexpQuery(String field, String termStr) throws ParseException {
-		//System.out.println(" -> GET REGEXP " + field + " " + termStr);
-		return super.getRegexpQuery(field, termStr);
-=======
-		System.out.println(" -> NEW PREFIX " + regexp);
 		String field = regexp.field();
 		String text = regexp.text();
 		PrefixQuery query = new PrefixQuery(AbstractQuery.DEFAULT_BOOST, field, text);
 		return mapper.query(query);
->>>>>>> d47b99bd
 	}
 
 	@Override
