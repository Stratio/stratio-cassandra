/*
 * Licensed to the Apache Software Foundation (ASF) under one
 * or more contributor license agreements.  See the NOTICE file
 * distributed with this work for additional information
 * regarding copyright ownership.  The ASF licenses this file
 * to you under the Apache License, Version 2.0 (the
 * "License"); you may not use this file except in compliance
 * with the License.  You may obtain a copy of the License at
 *
 *     http://www.apache.org/licenses/LICENSE-2.0
 *
 * Unless required by applicable law or agreed to in writing, software
 * distributed under the License is distributed on an "AS IS" BASIS,
 * WITHOUT WARRANTIES OR CONDITIONS OF ANY KIND, either express or implied.
 * See the License for the specific language governing permissions and
 * limitations under the License.
 */
package org.apache.cassandra.db.index;

import java.nio.ByteBuffer;
import java.util.*;
import java.util.concurrent.ConcurrentHashMap;
import java.util.concurrent.Future;
import java.util.concurrent.FutureTask;

import com.google.common.base.Objects;
import org.apache.commons.lang3.StringUtils;

import org.slf4j.Logger;
import org.slf4j.LoggerFactory;

import org.apache.cassandra.config.CFMetaData;
import org.apache.cassandra.config.ColumnDefinition;
import org.apache.cassandra.cql3.Operator;
import org.apache.cassandra.db.BufferDecoratedKey;
import org.apache.cassandra.db.Cell;
import org.apache.cassandra.db.ColumnFamilyStore;
import org.apache.cassandra.db.DecoratedKey;
import org.apache.cassandra.db.SystemKeyspace;
import org.apache.cassandra.db.compaction.CompactionManager;
import org.apache.cassandra.db.composites.CellName;
import org.apache.cassandra.db.composites.CellNameType;
import org.apache.cassandra.db.composites.SimpleDenseCellNameType;
import org.apache.cassandra.db.index.composites.CompositesIndex;
import org.apache.cassandra.db.index.keys.KeysIndex;
import org.apache.cassandra.db.marshal.AbstractType;
import org.apache.cassandra.db.marshal.BytesType;
import org.apache.cassandra.db.marshal.LocalByPartionerType;
import org.apache.cassandra.dht.LocalToken;
import org.apache.cassandra.exceptions.ConfigurationException;
import org.apache.cassandra.io.sstable.ReducingKeyIterator;
import org.apache.cassandra.io.sstable.SSTableReader;
import org.apache.cassandra.service.StorageService;
import org.apache.cassandra.utils.FBUtilities;

/**
 * Abstract base class for different types of secondary indexes.
 *
 * Do not extend this directly, please pick from PerColumnSecondaryIndex or PerRowSecondaryIndex
 */
public abstract class SecondaryIndex
{
    protected static final Logger logger = LoggerFactory.getLogger(SecondaryIndex.class);

    public static final String CUSTOM_INDEX_OPTION_NAME = "class_name";

    /**
     * The name of the option used to specify that the index is on the collection keys.
     */
    public static final String INDEX_KEYS_OPTION_NAME = "index_keys";

    /**
     * The name of the option used to specify that the index is on the collection values.
     */
    public static final String INDEX_VALUES_OPTION_NAME = "index_values";

    public static final AbstractType<?> keyComparator = StorageService.getPartitioner().preservesOrder()
            ? BytesType.instance
            : new LocalByPartionerType(StorageService.getPartitioner());

    /**
     * Base CF that has many indexes
     */
    protected ColumnFamilyStore baseCfs;


    /**
     * The column definitions which this index is responsible for
     */
    protected final Set<ColumnDefinition> columnDefs = Collections.newSetFromMap(new ConcurrentHashMap<ColumnDefinition,Boolean>());

    /**
     * Perform any initialization work
     */
    public abstract void init();

    /**
     * Reload an existing index following a change to its configuration,
     * or that of the indexed column(s). Differs from init() in that we expect
     * expect new resources (such as CFS for a KEYS index) to be created by
     * init() but not here
     */
    public abstract void reload();

    /**
     * Validates the index_options passed in the ColumnDef
     * @throws ConfigurationException
     */
    public abstract void validateOptions() throws ConfigurationException;

    /**
     * @return The name of the index
     */
    abstract public String getIndexName();

    /**
     * All internal 2ndary indexes will return "_internal_" for this. Custom
     * 2ndary indexes will return their class name. This only matter for
     * SecondaryIndexManager.groupByIndexType.
     */
    String indexTypeForGrouping()
    {
        // Our internal indexes overwrite this
        return getClass().getCanonicalName();
    }

    /**
     * Return the unique name for this index and column
     * to be stored in the SystemKeyspace that tracks if each column is built
     *
     * @param columnName the name of the column
     * @return the unique name
     */
    abstract public String getNameForSystemKeyspace(ByteBuffer columnName);

    /**
     * Checks if the index for specified column is fully built
     *
     * @param columnName the column
     * @return true if the index is fully built
     */
    public boolean isIndexBuilt(ByteBuffer columnName)
    {
        return SystemKeyspace.isIndexBuilt(baseCfs.keyspace.getName(), getNameForSystemKeyspace(columnName));
    }

    public void setIndexBuilt()
    {
        for (ColumnDefinition columnDef : columnDefs)
            SystemKeyspace.setIndexBuilt(baseCfs.keyspace.getName(), getNameForSystemKeyspace(columnDef.name.bytes));
    }

    public void setIndexRemoved()
    {
        for (ColumnDefinition columnDef : columnDefs)
            SystemKeyspace.setIndexRemoved(baseCfs.keyspace.getName(), getNameForSystemKeyspace(columnDef.name.bytes));
    }

    /**
     * Called at query time
     * Creates a implementation specific searcher instance for this index type
     * @param columns the list of columns which belong to this index type
     * @return the secondary index search impl
     */
    protected abstract SecondaryIndexSearcher createSecondaryIndexSearcher(Set<ByteBuffer> columns);

    /**
     * Forces this indexes' in memory data to disk
     */
    public abstract void forceBlockingFlush();

    /**
     * Allow access to the underlying column family store if there is one
     * @return the underlying column family store or null
     */
    public abstract ColumnFamilyStore getIndexCfs();


    /**
     * Delete all files and references to this index
     * @param columnName the indexed column to remove
     */
    public abstract void removeIndex(ByteBuffer columnName);

    /**
     * Remove the index and unregisters this index's mbean if one exists
     */
    public abstract void invalidate();

    /**
     * Truncate all the data from the current index
     *
     * @param truncatedAt The truncation timestamp, all data before that timestamp should be rejected.
     */
    public abstract void truncateBlocking(long truncatedAt);

    /**
     * Builds the index using the data in the underlying CFS
     * Blocks till it's complete
     */
    protected void buildIndexBlocking()
    {
        logger.info(String.format("Submitting index build of %s for data in %s",
                                  getIndexName(), StringUtils.join(baseCfs.getSSTables(), ", ")));

        Collection<SSTableReader> sstables = baseCfs.markCurrentSSTablesReferenced();
        try
        {
            SecondaryIndexBuilder builder = new SecondaryIndexBuilder(baseCfs,
                                                                      Collections.singleton(getIndexName()),
                                                                      new ReducingKeyIterator(sstables));
            Future<?> future = CompactionManager.instance.submitIndexBuild(builder);
            FBUtilities.waitOnFuture(future);
            forceBlockingFlush();
            setIndexBuilt();
        }
        finally
        {
            SSTableReader.releaseReferences(sstables);
        }
        logger.info("Index build of {} complete", getIndexName());
    }


    /**
     * Builds the index using the data in the underlying CF, non blocking
     *
     *
     * @return A future object which the caller can block on (optional)
     */
    public Future<?> buildIndexAsync()
    {
        // if we're just linking in the index to indexedColumns on an already-built index post-restart, we're done
        boolean allAreBuilt = true;
        for (ColumnDefinition cdef : columnDefs)
        {
            if (!SystemKeyspace.isIndexBuilt(baseCfs.keyspace.getName(), getNameForSystemKeyspace(cdef.name.bytes)))
            {
                allAreBuilt = false;
                break;
            }
        }

        if (allAreBuilt)
            return null;

        // build it asynchronously; addIndex gets called by CFS open and schema update, neither of which
        // we want to block for a long period.  (actual build is serialized on CompactionManager.)
        Runnable runnable = new Runnable()
        {
            public void run()
            {
                baseCfs.forceBlockingFlush();
                buildIndexBlocking();
            }
        };
        FutureTask<?> f = new FutureTask<Object>(runnable, null);

        new Thread(f, "Creating index: " + getIndexName()).start();
        return f;
    }

    public ColumnFamilyStore getBaseCfs()
    {
        return baseCfs;
    }

    private void setBaseCfs(ColumnFamilyStore baseCfs)
    {
        this.baseCfs = baseCfs;
    }

    public Set<ColumnDefinition> getColumnDefs()
    {
        return columnDefs;
    }

    void addColumnDef(ColumnDefinition columnDef)
    {
        columnDefs.add(columnDef);
    }

    void removeColumnDef(ByteBuffer name)
    {
        Iterator<ColumnDefinition> it = columnDefs.iterator();
        while (it.hasNext())
        {
            if (it.next().name.bytes.equals(name))
                it.remove();
        }
    }

    /** Returns true if the index supports lookups for the given operator, false otherwise. */
    public boolean supportsOperator(Operator operator)
    {
        return operator == Operator.EQ;
    }

    /**
     * Returns the decoratedKey for a column value
     * @param value column value
     * @return decorated key
     */
    public DecoratedKey getIndexKeyFor(ByteBuffer value)
    {
        // FIXME: this imply one column definition per index
        ByteBuffer name = columnDefs.iterator().next().name.bytes;
        return new BufferDecoratedKey(new LocalToken(baseCfs.metadata.getColumnDefinition(name).type, value), value);
    }

    /**
     * Returns true if the provided cell name is indexed by this secondary index.
     */
    public abstract boolean indexes(CellName name);

    /**
     * This is the primary way to create a secondary index instance for a CF column.
     * It will validate the index_options before initializing.
     *
     * @param baseCfs the source of data for the Index
     * @param cdef the meta information about this column (index_type, index_options, name, etc...)
     *
     * @return The secondary index instance for this column
     * @throws ConfigurationException
     */
    public static SecondaryIndex createInstance(ColumnFamilyStore baseCfs, ColumnDefinition cdef) throws ConfigurationException
    {
        SecondaryIndex index;

        switch (cdef.getIndexType())
        {
            case KEYS:
                index = new KeysIndex();
                break;
            case COMPOSITES:
                index = CompositesIndex.create(cdef);
                break;
            case CUSTOM:
                assert cdef.getIndexOptions() != null;
                String class_name = cdef.getIndexOptions().get(CUSTOM_INDEX_OPTION_NAME);
                assert class_name != null;
                try
                {
                    index = (SecondaryIndex) Class.forName(class_name).newInstance();
                }
                catch (Exception e)
                {
                    throw new RuntimeException(e);
                }
                break;
            default:
                throw new RuntimeException("Unknown index type: " + cdef.getIndexName());
        }

        index.addColumnDef(cdef);
        index.validateOptions();
        index.setBaseCfs(baseCfs);

        return index;
    }

    public abstract boolean validate(Cell cell);

    public abstract long estimateResultRows();

    /**
     * Returns the index comparator for index backed by CFS, or null.
     *
     * Note: it would be cleaner to have this be a member method. However we need this when opening indexes
     * sstables, but by then the CFS won't be fully initiated, so the SecondaryIndex object won't be accessible.
     */
    public static CellNameType getIndexComparator(CFMetaData baseMetadata, ColumnDefinition cdef)
    {
        switch (cdef.getIndexType())
        {
            case KEYS:
                return new SimpleDenseCellNameType(keyComparator);
            case COMPOSITES:
                return CompositesIndex.getIndexComparator(baseMetadata, cdef);
            case CUSTOM:
                return null;
        }
        throw new AssertionError();
    }

<<<<<<< HEAD
    public void optimize()
    {
    }

    public void validate(CFMetaData metadata, Map<String,String> indexOptions)
    {
    }

=======
    @Override
    public String toString()
    {
        return Objects.toStringHelper(this).add("columnDefs", columnDefs).toString();
    }
>>>>>>> cdf80d9d
}<|MERGE_RESOLUTION|>--- conflicted
+++ resolved
@@ -383,7 +383,6 @@
         throw new AssertionError();
     }
 
-<<<<<<< HEAD
     public void optimize()
     {
     }
@@ -392,11 +391,10 @@
     {
     }
 
-=======
     @Override
     public String toString()
     {
         return Objects.toStringHelper(this).add("columnDefs", columnDefs).toString();
     }
->>>>>>> cdf80d9d
-}+
+}
