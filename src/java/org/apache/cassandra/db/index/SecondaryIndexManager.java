--- conflicted
+++ resolved
@@ -36,6 +36,7 @@
 import org.apache.commons.lang3.StringUtils;
 import org.slf4j.Logger;
 import org.slf4j.LoggerFactory;
+
 import org.apache.cassandra.config.ColumnDefinition;
 import org.apache.cassandra.config.IndexType;
 import org.apache.cassandra.db.Cell;
@@ -548,74 +549,6 @@
 
         return indexSearchers;
     }
-    
-    /**
-     * Validates an union of expression index types. It will throw a {@link RuntimeException} if 
-     * any of the expressions in the provided clause is not valid for its index implementation.
-     * @param clause the query clause
-     */
-    public void validateIndexSearchersForQuery(List<IndexExpression> clause)
-    {
-        // Group index expressions by index type
-        Map<String, Set<IndexExpression>> groupByIndexType = new HashMap<>();
-        for (IndexExpression ix : clause)
-        {
-            SecondaryIndex index = getIndexForColumn(ix.column_name);
-
-            if (index == null)
-                continue;
-
-            Set<IndexExpression> expressions = groupByIndexType.get(index.getClass().getCanonicalName());
-
-            if (expressions == null)
-            {
-                expressions = new HashSet<>();
-                groupByIndexType.put(index.getClass().getCanonicalName(), expressions);
-            }
-
-            expressions.add(ix);
-        }
-
-        // Validate index expressions per index type
-        for (Set<IndexExpression> indexExpressions : groupByIndexType.values())
-        {
-            // Get columns
-            Set<ByteBuffer> columns = new HashSet<>(indexExpressions.size());
-            for (IndexExpression indexExpression : indexExpressions)
-                columns.add(indexExpression.column_name);
-            
-            // Build searcher for index type
-            SecondaryIndex secondaryIndex = getIndexForColumn(columns.iterator().next());
-            SecondaryIndexSearcher searcher = secondaryIndex.createSecondaryIndexSearcher(columns);
-            
-            // Validate each index expression
-            for (IndexExpression indexExpression : indexExpressions)
-                searcher.validate(indexExpression);
-        }
-    }
-    
-    public SecondaryIndexSearcher searcher(List<IndexExpression> clause) {
-    	List<SecondaryIndexSearcher> indexSearchers = getIndexSearchersForQuery(clause);
-
-        if (indexSearchers.isEmpty())
-            return null;
-        
-        List<SecondaryIndexSearcher> customIndexSearchers = new ArrayList<>(indexSearchers.size());
-        for (SecondaryIndexSearcher searcher : indexSearchers) {
-        	ByteBuffer name = searcher.columns.iterator().next();
-        	ColumnDefinition cDef = baseCfs.metadata.getColumnDefinition(name);
-        	if (cDef.getIndexType() == IndexType.CUSTOM) {
-        		customIndexSearchers.add(searcher);
-        	}
-        }
-        if (!customIndexSearchers.isEmpty()) {
-        	if (customIndexSearchers.size() > 1)
-                throw new RuntimeException("Unable to search across multiple custom secondary index types");
-        	indexSearchers = customIndexSearchers;
-        }
-
-        return indexSearchers.get(0);
-    }
 
     /**
      * Performs a search across a number of column indexes
@@ -625,9 +558,6 @@
      */
     public List<Row> search(ExtendedFilter filter)
     {
-<<<<<<< HEAD
-        return searcher(filter.getClause()).search(filter);
-=======
         List<SecondaryIndexSearcher> indexSearchers = getIndexSearchersForQuery(filter.getClause());
 
         if (indexSearchers.isEmpty())
@@ -647,7 +577,6 @@
         }
 
         return mostSelective.search(filter);
->>>>>>> c6a2c65a
     }
 
     public Set<SecondaryIndex> getIndexesByNames(Set<String> idxNames)
@@ -693,8 +622,8 @@
         // identical ttl & localExpirationTime) will not get this far due
         // to the oldCell.equals(newColumn) in StandardUpdater.update
         return !oldCell.name().equals(newCell.name())
-            || !oldCell.value().equals(newCell.value())
-            || oldCell.timestamp() != newCell.timestamp();
+                || !oldCell.value().equals(newCell.value())
+                || oldCell.timestamp() != newCell.timestamp();
     }
 
     public static interface Updater
@@ -782,7 +711,7 @@
         {
             if (oldCell.equals(cell))
                 return;
-            
+
             for (SecondaryIndex index : indexFor(cell.name()))
             {
                 if (index instanceof PerColumnSecondaryIndex)
@@ -812,7 +741,7 @@
 
             for (SecondaryIndex index : indexFor(cell.name()))
                 if (index instanceof PerColumnSecondaryIndex)
-                   ((PerColumnSecondaryIndex) index).delete(key.getKey(), cell, opGroup);
+                    ((PerColumnSecondaryIndex) index).delete(key.getKey(), cell, opGroup);
         }
 
         public void updateRowLevelIndexes()
@@ -822,4 +751,27 @@
         }
 
     }
+
+    public SecondaryIndexSearcher searcher(List<IndexExpression> clause) {
+        List<SecondaryIndexSearcher> indexSearchers = getIndexSearchersForQuery(clause);
+
+        if (indexSearchers.isEmpty())
+            return null;
+
+        List<SecondaryIndexSearcher> customIndexSearchers = new ArrayList<>(indexSearchers.size());
+        for (SecondaryIndexSearcher searcher : indexSearchers) {
+            ByteBuffer name = searcher.columns.iterator().next();
+            ColumnDefinition cDef = baseCfs.metadata.getColumnDefinition(name);
+            if (cDef.getIndexType() == IndexType.CUSTOM) {
+                customIndexSearchers.add(searcher);
+            }
+        }
+        if (!customIndexSearchers.isEmpty()) {
+            if (customIndexSearchers.size() > 1)
+                throw new RuntimeException("Unable to search across multiple custom secondary index types");
+            indexSearchers = customIndexSearchers;
+        }
+
+        return indexSearchers.get(0);
+    }
 }