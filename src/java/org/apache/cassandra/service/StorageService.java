/*
 * Licensed to the Apache Software Foundation (ASF) under one
 * or more contributor license agreements.  See the NOTICE file
 * distributed with this work for additional information
 * regarding copyright ownership.  The ASF licenses this file
 * to you under the Apache License, Version 2.0 (the
 * "License"); you may not use this file except in compliance
 * with the License.  You may obtain a copy of the License at
 *
 *     http://www.apache.org/licenses/LICENSE-2.0
 *
 * Unless required by applicable law or agreed to in writing, software
 * distributed under the License is distributed on an "AS IS" BASIS,
 * WITHOUT WARRANTIES OR CONDITIONS OF ANY KIND, either express or implied.
 * See the License for the specific language governing permissions and
 * limitations under the License.
 */
package org.apache.cassandra.service;

import java.io.ByteArrayInputStream;
import java.io.DataInputStream;
import java.io.File;
import java.io.IOException;
import java.lang.management.ManagementFactory;
import java.net.InetAddress;
import java.net.UnknownHostException;
import java.nio.ByteBuffer;
import java.util.*;
import java.util.concurrent.*;
import java.util.concurrent.atomic.AtomicInteger;
import java.util.concurrent.atomic.AtomicLong;
import javax.management.MBeanServer;
import javax.management.Notification;
import javax.management.NotificationBroadcasterSupport;
import javax.management.ObjectName;

<<<<<<< HEAD
import static java.nio.charset.StandardCharsets.ISO_8859_1;
=======
import com.google.common.base.Predicate;
import com.google.common.collect.*;
>>>>>>> 86e949f3

import com.google.common.annotations.VisibleForTesting;
import com.google.common.collect.*;
import com.google.common.util.concurrent.AtomicDouble;
import com.google.common.util.concurrent.FutureCallback;
import com.google.common.util.concurrent.Futures;
import com.google.common.util.concurrent.Uninterruptibles;

import org.apache.commons.lang3.StringUtils;
import org.apache.log4j.Level;
import org.slf4j.Logger;
import org.slf4j.LoggerFactory;

import org.apache.cassandra.auth.Auth;
import org.apache.cassandra.concurrent.DebuggableScheduledThreadPoolExecutor;
import org.apache.cassandra.concurrent.Stage;
import org.apache.cassandra.concurrent.StageManager;
import org.apache.cassandra.config.CFMetaData;
import org.apache.cassandra.config.DatabaseDescriptor;
import org.apache.cassandra.config.KSMetaData;
import org.apache.cassandra.config.Schema;
import org.apache.cassandra.db.*;
import org.apache.cassandra.db.Keyspace;
import org.apache.cassandra.db.commitlog.CommitLog;
import org.apache.cassandra.db.index.SecondaryIndex;
import org.apache.cassandra.dht.*;
import org.apache.cassandra.dht.Range;
import org.apache.cassandra.exceptions.ConfigurationException;
import org.apache.cassandra.exceptions.InvalidRequestException;
import org.apache.cassandra.exceptions.UnavailableException;
import org.apache.cassandra.gms.*;
import org.apache.cassandra.io.sstable.SSTableDeletingTask;
import org.apache.cassandra.io.sstable.SSTableLoader;
import org.apache.cassandra.io.util.FileUtils;
import org.apache.cassandra.locator.*;
import org.apache.cassandra.metrics.StorageMetrics;
import org.apache.cassandra.net.AsyncOneResponse;
import org.apache.cassandra.net.MessageOut;
import org.apache.cassandra.net.MessagingService;
import org.apache.cassandra.net.ResponseVerbHandler;
import org.apache.cassandra.repair.RepairFuture;
import org.apache.cassandra.repair.RepairMessageVerbHandler;
import org.apache.cassandra.service.paxos.CommitVerbHandler;
import org.apache.cassandra.service.paxos.PrepareVerbHandler;
import org.apache.cassandra.service.paxos.ProposeVerbHandler;
import org.apache.cassandra.streaming.*;
import org.apache.cassandra.thrift.EndpointDetails;
import org.apache.cassandra.thrift.TokenRange;
import org.apache.cassandra.thrift.cassandraConstants;
import org.apache.cassandra.tracing.Tracing;
import org.apache.cassandra.utils.*;

/**
 * This abstraction contains the token/identifier of this node
 * on the identifier space. This token gets gossiped around.
 * This class will also maintain histograms of the load information
 * of other nodes in the cluster.
 */
public class StorageService extends NotificationBroadcasterSupport implements IEndpointStateChangeSubscriber, StorageServiceMBean
{
    private static final Logger logger = LoggerFactory.getLogger(StorageService.class);

    public static final int RING_DELAY = getRingDelay(); // delay after which we assume ring has stablized

    /* JMX notification serial number counter */
    private final AtomicLong notificationSerialNumber = new AtomicLong();

    private final AtomicDouble severity = new AtomicDouble();

    private static int getRingDelay()
    {
        String newdelay = System.getProperty("cassandra.ring_delay_ms");
        if (newdelay != null)
        {
            logger.info("Overriding RING_DELAY to {}ms", newdelay);
            return Integer.parseInt(newdelay);
        }
        else
            return 30 * 1000;
    }

    /**
     * This pool is used for periodic short (sub-second) tasks.
     */
     public static final DebuggableScheduledThreadPoolExecutor scheduledTasks = new DebuggableScheduledThreadPoolExecutor("ScheduledTasks");

    /**
     * This pool is used by tasks that can have longer execution times, and usually are non periodic.
     */
    public static final DebuggableScheduledThreadPoolExecutor tasks = new DebuggableScheduledThreadPoolExecutor("NonPeriodicTasks");
    /**
     * tasks that do not need to be waited for on shutdown/drain
     */
    public static final DebuggableScheduledThreadPoolExecutor optionalTasks = new DebuggableScheduledThreadPoolExecutor("OptionalTasks");
    static
    {
        tasks.setExecuteExistingDelayedTasksAfterShutdownPolicy(false);
    }

    /* This abstraction maintains the token/endpoint metadata information */
    private TokenMetadata tokenMetadata = new TokenMetadata();

    public volatile VersionedValue.VersionedValueFactory valueFactory = new VersionedValue.VersionedValueFactory(getPartitioner());

    public static final StorageService instance = new StorageService();

    public static IPartitioner getPartitioner()
    {
        return DatabaseDescriptor.getPartitioner();
    }

    public Collection<Range<Token>> getLocalRanges(String keyspaceName)
    {
        return getRangesForEndpoint(keyspaceName, FBUtilities.getBroadcastAddress());
    }

    public Collection<Range<Token>> getLocalPrimaryRanges(String keyspace)
    {
        return getPrimaryRangesForEndpoint(keyspace, FBUtilities.getBroadcastAddress());
    }

    private final Set<InetAddress> replicatingNodes = Collections.synchronizedSet(new HashSet<InetAddress>());
    private CassandraDaemon daemon;

    private InetAddress removingNode;

    /* Are we starting this node in bootstrap mode? */
    private boolean isBootstrapMode;

    /* we bootstrap but do NOT join the ring unless told to do so */
    private boolean isSurveyMode= Boolean.parseBoolean(System.getProperty("cassandra.write_survey", "false"));

    /* when intialized as a client, we shouldn't write to the system keyspace. */
    private boolean isClientMode;
    private boolean initialized;
    private volatile boolean joined = false;

    /* the probability for tracing any particular request, 0 disables tracing and 1 enables for all */
    private double tracingProbability = 0.0;

    private static enum Mode { STARTING, NORMAL, CLIENT, JOINING, LEAVING, DECOMMISSIONED, MOVING, DRAINING, DRAINED, RELOCATING }
    private Mode operationMode = Mode.STARTING;

    private final MigrationManager migrationManager = MigrationManager.instance;

    /* Used for tracking drain progress */
    private volatile int totalCFs, remainingCFs;

    private static final AtomicInteger nextRepairCommand = new AtomicInteger();

    private static ScheduledRangeTransferExecutorService rangeXferExecutor = new ScheduledRangeTransferExecutorService();

    private final List<IEndpointLifecycleSubscriber> lifecycleSubscribers = new CopyOnWriteArrayList<IEndpointLifecycleSubscriber>();

    private static final BackgroundActivityMonitor bgMonitor = new BackgroundActivityMonitor();

    private final ObjectName jmxObjectName;

    public void finishBootstrapping()
    {
        isBootstrapMode = false;
    }

    /** This method updates the local token on disk  */
    public void setTokens(Collection<Token> tokens)
    {
        if (logger.isDebugEnabled())
            logger.debug("Setting tokens to {}", tokens);
        SystemKeyspace.updateTokens(tokens);
        tokenMetadata.updateNormalTokens(tokens, FBUtilities.getBroadcastAddress());
        // order is important here, the gossiper can fire in between adding these two states.  It's ok to send TOKENS without STATUS, but *not* vice versa.
        Gossiper.instance.addLocalApplicationState(ApplicationState.TOKENS, valueFactory.tokens(getLocalTokens()));
        Gossiper.instance.addLocalApplicationState(ApplicationState.STATUS, valueFactory.normal(getLocalTokens()));
        setMode(Mode.NORMAL, false);
    }

    public StorageService()
    {
        MBeanServer mbs = ManagementFactory.getPlatformMBeanServer();
        try
        {
            jmxObjectName = new ObjectName("org.apache.cassandra.db:type=StorageService");
            mbs.registerMBean(this, jmxObjectName);
            mbs.registerMBean(StreamManager.instance, new ObjectName(StreamManager.OBJECT_NAME));
        }
        catch (Exception e)
        {
            throw new RuntimeException(e);
        }

        /* register the verb handlers */
        MessagingService.instance().registerVerbHandlers(MessagingService.Verb.MUTATION, new RowMutationVerbHandler());
        MessagingService.instance().registerVerbHandlers(MessagingService.Verb.READ_REPAIR, new ReadRepairVerbHandler());
        MessagingService.instance().registerVerbHandlers(MessagingService.Verb.READ, new ReadVerbHandler());
        MessagingService.instance().registerVerbHandlers(MessagingService.Verb.RANGE_SLICE, new RangeSliceVerbHandler());
        MessagingService.instance().registerVerbHandlers(MessagingService.Verb.PAGED_RANGE, new RangeSliceVerbHandler());
        MessagingService.instance().registerVerbHandlers(MessagingService.Verb.COUNTER_MUTATION, new CounterMutationVerbHandler());
        MessagingService.instance().registerVerbHandlers(MessagingService.Verb.TRUNCATE, new TruncateVerbHandler());
        MessagingService.instance().registerVerbHandlers(MessagingService.Verb.PAXOS_PREPARE, new PrepareVerbHandler());
        MessagingService.instance().registerVerbHandlers(MessagingService.Verb.PAXOS_PROPOSE, new ProposeVerbHandler());
        MessagingService.instance().registerVerbHandlers(MessagingService.Verb.PAXOS_COMMIT, new CommitVerbHandler());

        // see BootStrapper for a summary of how the bootstrap verbs interact
        MessagingService.instance().registerVerbHandlers(MessagingService.Verb.REPLICATION_FINISHED, new ReplicationFinishedVerbHandler());
        MessagingService.instance().registerVerbHandlers(MessagingService.Verb.REQUEST_RESPONSE, new ResponseVerbHandler());
        MessagingService.instance().registerVerbHandlers(MessagingService.Verb.INTERNAL_RESPONSE, new ResponseVerbHandler());
        MessagingService.instance().registerVerbHandlers(MessagingService.Verb.REPAIR_MESSAGE, new RepairMessageVerbHandler());
        MessagingService.instance().registerVerbHandlers(MessagingService.Verb.GOSSIP_SHUTDOWN, new GossipShutdownVerbHandler());

        MessagingService.instance().registerVerbHandlers(MessagingService.Verb.GOSSIP_DIGEST_SYN, new GossipDigestSynVerbHandler());
        MessagingService.instance().registerVerbHandlers(MessagingService.Verb.GOSSIP_DIGEST_ACK, new GossipDigestAckVerbHandler());
        MessagingService.instance().registerVerbHandlers(MessagingService.Verb.GOSSIP_DIGEST_ACK2, new GossipDigestAck2VerbHandler());

        MessagingService.instance().registerVerbHandlers(MessagingService.Verb.DEFINITIONS_UPDATE, new DefinitionsUpdateVerbHandler());
        MessagingService.instance().registerVerbHandlers(MessagingService.Verb.SCHEMA_CHECK, new SchemaCheckVerbHandler());
        MessagingService.instance().registerVerbHandlers(MessagingService.Verb.MIGRATION_REQUEST, new MigrationRequestVerbHandler());

        MessagingService.instance().registerVerbHandlers(MessagingService.Verb.SNAPSHOT, new SnapshotVerbHandler());
        MessagingService.instance().registerVerbHandlers(MessagingService.Verb.ECHO, new EchoVerbHandler());
    }

    public void registerDaemon(CassandraDaemon daemon)
    {
        this.daemon = daemon;
    }

    public void register(IEndpointLifecycleSubscriber subscriber)
    {
        lifecycleSubscribers.add(subscriber);
    }

    public void unregister(IEndpointLifecycleSubscriber subscriber)
    {
        lifecycleSubscribers.remove(subscriber);
    }

    // should only be called via JMX
    public void stopGossiping()
    {
        if (initialized)
        {
            logger.warn("Stopping gossip by operator request");
            Gossiper.instance.stop();
            initialized = false;
        }
    }

    // should only be called via JMX
    public void startGossiping()
    {
        if (!initialized)
        {
            logger.warn("Starting gossip by operator request");
            Gossiper.instance.start((int) (System.currentTimeMillis() / 1000));
            initialized = true;
        }
    }

    // should only be called via JMX
    public void startRPCServer()
    {
        if (daemon == null)
        {
            throw new IllegalStateException("No configured daemon");
        }
        daemon.thriftServer.start();
    }

    public void stopRPCServer()
    {
        if (daemon == null)
        {
            throw new IllegalStateException("No configured daemon");
        }
        if (daemon.thriftServer != null)
            daemon.thriftServer.stop();
    }

    public boolean isRPCServerRunning()
    {
        if ((daemon == null) || (daemon.thriftServer == null))
        {
            return false;
        }
        return daemon.thriftServer.isRunning();
    }

    public void startNativeTransport()
    {
        if (daemon == null)
        {
            throw new IllegalStateException("No configured daemon");
        }
        
        try
        {
            daemon.nativeServer.start();
        }
        catch (Exception e)
        {
            throw new RuntimeException("Error starting native transport: " + e.getMessage());
        }
    }

    public void stopNativeTransport()
    {
        if (daemon == null)
        {
            throw new IllegalStateException("No configured daemon");
        }
        daemon.nativeServer.stop();
    }

    public boolean isNativeTransportRunning()
    {
        if ((daemon == null) || (daemon.nativeServer == null))
        {
            return false;
        }
        return daemon.nativeServer.isRunning();
    }

    private void shutdownClientServers()
    {
        stopRPCServer();
        stopNativeTransport();
    }

    public void stopClient()
    {
        Gossiper.instance.unregister(migrationManager);
        Gossiper.instance.unregister(this);
        Gossiper.instance.stop();
        MessagingService.instance().shutdown();
        // give it a second so that task accepted before the MessagingService shutdown gets submitted to the stage (to avoid RejectedExecutionException)
        Uninterruptibles.sleepUninterruptibly(1, TimeUnit.SECONDS);
        StageManager.shutdownNow();
    }

    public boolean isInitialized()
    {
        return initialized;
    }

    public synchronized Collection<Token> prepareReplacementInfo() throws ConfigurationException
    {
        logger.info("Gathering node replacement information for {}", DatabaseDescriptor.getReplaceAddress());
        MessagingService.instance().listen(FBUtilities.getLocalAddress());

        // make magic happen
        Gossiper.instance.doShadowRound();

        UUID hostId = null;
        // now that we've gossiped at least once, we should be able to find the node we're replacing
        if (Gossiper.instance.getEndpointStateForEndpoint(DatabaseDescriptor.getReplaceAddress())== null)
            throw new RuntimeException("Cannot replace_address " + DatabaseDescriptor.getReplaceAddress() + " because it doesn't exist in gossip");
        hostId = Gossiper.instance.getHostId(DatabaseDescriptor.getReplaceAddress());
        try
        {
            if (Gossiper.instance.getEndpointStateForEndpoint(DatabaseDescriptor.getReplaceAddress()).getApplicationState(ApplicationState.TOKENS) == null)
                throw new RuntimeException("Could not find tokens for " + DatabaseDescriptor.getReplaceAddress() + " to replace");
            Collection<Token> tokens = TokenSerializer.deserialize(getPartitioner(), new DataInputStream(new ByteArrayInputStream(getApplicationStateValue(DatabaseDescriptor.getReplaceAddress(), ApplicationState.TOKENS))));
            
            SystemKeyspace.setLocalHostId(hostId); // use the replacee's host Id as our own so we receive hints, etc
            MessagingService.instance().shutdown();
            Gossiper.instance.resetEndpointStateMap(); // clean up since we have what we need
            return tokens;        
        }
        catch (IOException e)
        {
            throw new RuntimeException(e);
        }
    }

    public synchronized void checkForEndpointCollision() throws ConfigurationException
    {
        logger.debug("Starting shadow gossip round to check for endpoint collision");
        MessagingService.instance().listen(FBUtilities.getLocalAddress());
        Gossiper.instance.doShadowRound();
        EndpointState epState = Gossiper.instance.getEndpointStateForEndpoint(FBUtilities.getBroadcastAddress());
        if (epState != null && !Gossiper.instance.isDeadState(epState))
        {
            throw new RuntimeException(String.format("A node with address %s already exists, cancelling join. " +
                                                     "Use cassandra.replace_address if you want to replace this node.",
                                                     FBUtilities.getBroadcastAddress()));
        }
        MessagingService.instance().shutdown();
        Gossiper.instance.resetEndpointStateMap();
    }

    public synchronized void initClient() throws ConfigurationException
    {
        // We don't wait, because we're going to actually try to work on
        initClient(0);

        // sleep a while to allow gossip to warm up (the other nodes need to know about this one before they can reply).
        outer:
        while (true)
        {
            Uninterruptibles.sleepUninterruptibly(1, TimeUnit.SECONDS);
            for (InetAddress address : Gossiper.instance.getLiveMembers())
            {
                if (!Gossiper.instance.isFatClient(address))
                    break outer;
            }
        }

        // sleep until any schema migrations have finished
        while (!MigrationManager.isReadyForBootstrap())
        {
            Uninterruptibles.sleepUninterruptibly(1, TimeUnit.SECONDS);
        }
    }

    public synchronized void initClient(int ringDelay) throws ConfigurationException
    {
        if (initialized)
        {
            if (!isClientMode)
                throw new UnsupportedOperationException("StorageService does not support switching modes.");
            return;
        }
        initialized = true;
        isClientMode = true;
        logger.info("Starting up client gossip");
        setMode(Mode.CLIENT, false);
        Gossiper.instance.register(this);
        Gossiper.instance.register(migrationManager);
        Gossiper.instance.start((int) (System.currentTimeMillis() / 1000)); // needed for node-ring gathering.
        Gossiper.instance.addLocalApplicationState(ApplicationState.NET_VERSION, valueFactory.networkVersion());

        MessagingService.instance().listen(FBUtilities.getLocalAddress());
        Uninterruptibles.sleepUninterruptibly(ringDelay, TimeUnit.MILLISECONDS);
    }

    public synchronized void initServer() throws ConfigurationException
    {
        initServer(RING_DELAY);
    }

    public synchronized void initServer(int delay) throws ConfigurationException
    {
        logger.info("Cassandra version: " + FBUtilities.getReleaseVersionString());
        logger.info("Thrift API version: " + cassandraConstants.VERSION);
        logger.info("CQL supported versions: " + StringUtils.join(ClientState.getCQLSupportedVersion(), ",") + " (default: " + ClientState.DEFAULT_CQL_VERSION + ")");

        if (initialized)
        {
            if (isClientMode)
                throw new UnsupportedOperationException("StorageService does not support switching modes.");
            return;
        }
        initialized = true;
        isClientMode = false;

        // Ensure StorageProxy is initialized on start-up; see CASSANDRA-3797.
        try
        {
            Class.forName("org.apache.cassandra.service.StorageProxy");
        }
        catch (ClassNotFoundException e)
        {
            throw new AssertionError(e);
        }

        if (Boolean.parseBoolean(System.getProperty("cassandra.load_ring_state", "true")))
        {
            logger.info("Loading persisted ring state");
            Multimap<InetAddress, Token> loadedTokens = SystemKeyspace.loadTokens();
            Map<InetAddress, UUID> loadedHostIds = SystemKeyspace.loadHostIds();
            for (InetAddress ep : loadedTokens.keySet())
            {
                if (ep.equals(FBUtilities.getBroadcastAddress()))
                {
                    // entry has been mistakenly added, delete it
                    SystemKeyspace.removeEndpoint(ep);
                }
                else
                {
                    tokenMetadata.updateNormalTokens(loadedTokens.get(ep), ep);
                    if (loadedHostIds.containsKey(ep))
                        tokenMetadata.updateHostId(loadedHostIds.get(ep), ep);
                    Gossiper.instance.addSavedEndpoint(ep);
                }
            }
        }

        if (Boolean.parseBoolean(System.getProperty("cassandra.renew_counter_id", "false")))
        {
            logger.info("Renewing local node id (as requested)");
            CounterId.renewLocalId();
        }

        // daemon threads, like our executors', continue to run while shutdown hooks are invoked
        Thread drainOnShutdown = new Thread(new WrappedRunnable()
        {
            @Override
            public void runMayThrow() throws ExecutionException, InterruptedException, IOException
            {
                ExecutorService mutationStage = StageManager.getStage(Stage.MUTATION);
                if (mutationStage.isShutdown())
                    return; // drained already

                shutdownClientServers();
                optionalTasks.shutdown();
                Gossiper.instance.stop();

                // In-progress writes originating here could generate hints to be written, so shut down MessagingService
                // before mutation stage, so we can get all the hints saved before shutting down
                MessagingService.instance().shutdown();
                mutationStage.shutdown();
                mutationStage.awaitTermination(3600, TimeUnit.SECONDS);
                StorageProxy.instance.verifyNoHintsInProgress();

                List<Future<?>> flushes = new ArrayList<Future<?>>();
                for (Keyspace keyspace : Keyspace.all())
                {
                    KSMetaData ksm = Schema.instance.getKSMetaData(keyspace.getName());
                    if (!ksm.durableWrites)
                    {
                        for (ColumnFamilyStore cfs : keyspace.getColumnFamilyStores())
                            flushes.add(cfs.forceFlush());
                    }
                }
                FBUtilities.waitOnFutures(flushes);

                CommitLog.instance.shutdownBlocking();

                // wait for miscellaneous tasks like sstable and commitlog segment deletion
                tasks.shutdown();
                if (!tasks.awaitTermination(1, TimeUnit.MINUTES))
                    logger.warn("Miscellaneous task executor still busy after one minute; proceeding with shutdown");
            }
        }, "StorageServiceShutdownHook");
        Runtime.getRuntime().addShutdownHook(drainOnShutdown);

        if (Boolean.parseBoolean(System.getProperty("cassandra.join_ring", "true")))
        {
            joinTokenRing(delay);
        }
        else
        {
            logger.info("Not joining ring as requested. Use JMX (StorageService->joinRing()) to initiate ring joining");
        }
    }

    private boolean shouldBootstrap()
    {
        return DatabaseDescriptor.isAutoBootstrap() && !SystemKeyspace.bootstrapComplete() && !DatabaseDescriptor.getSeeds().contains(FBUtilities.getBroadcastAddress());
    }

    private void joinTokenRing(int delay) throws ConfigurationException
    {
        joined = true;

        Collection<Token> tokens = null;
        Map<ApplicationState, VersionedValue> appStates = new HashMap<ApplicationState, VersionedValue>();

        if (DatabaseDescriptor.getReplaceTokens().size() > 0 || DatabaseDescriptor.getReplaceNode() != null)
            throw new RuntimeException("Replace method removed; use cassandra.replace_address instead");
        if (DatabaseDescriptor.isReplacing())
        {
            if (!DatabaseDescriptor.isAutoBootstrap())
                throw new RuntimeException("Trying to replace_address with auto_bootstrap disabled will not work, check your configuration");
            tokens = prepareReplacementInfo();
            appStates.put(ApplicationState.STATUS, valueFactory.hibernate(true));
            appStates.put(ApplicationState.TOKENS, valueFactory.tokens(tokens));
        }
        else if (shouldBootstrap())
        {
            checkForEndpointCollision();
        }

        // have to start the gossip service before we can see any info on other nodes.  this is necessary
        // for bootstrap to get the load info it needs.
        // (we won't be part of the storage ring though until we add a counterId to our state, below.)
        // Seed the host ID-to-endpoint map with our own ID.
        getTokenMetadata().updateHostId(SystemKeyspace.getLocalHostId(), FBUtilities.getBroadcastAddress());
        appStates.put(ApplicationState.NET_VERSION, valueFactory.networkVersion());
        appStates.put(ApplicationState.HOST_ID, valueFactory.hostId(SystemKeyspace.getLocalHostId()));
        appStates.put(ApplicationState.RPC_ADDRESS, valueFactory.rpcaddress(DatabaseDescriptor.getRpcAddress()));
        appStates.put(ApplicationState.RELEASE_VERSION, valueFactory.releaseVersion());
        logger.info("Starting up server gossip");
        Gossiper.instance.register(this);
        Gossiper.instance.register(migrationManager);
        Gossiper.instance.start(SystemKeyspace.incrementAndGetGeneration(), appStates); // needed for node-ring gathering.
        // gossip snitch infos (local DC and rack)
        gossipSnitchInfo();
        // gossip Schema.emptyVersion forcing immediate check for schema updates (see MigrationManager#maybeScheduleSchemaPull)
        Schema.instance.updateVersionAndAnnounce(); // Ensure we know our own actual Schema UUID in preparation for updates


        MessagingService.instance().listen(FBUtilities.getLocalAddress());
        LoadBroadcaster.instance.startBroadcasting();

        HintedHandOffManager.instance.start();
        BatchlogManager.instance.start();

        // We bootstrap if we haven't successfully bootstrapped before, as long as we are not a seed.
        // If we are a seed, or if the user manually sets auto_bootstrap to false,
        // we'll skip streaming data from other nodes and jump directly into the ring.
        //
        // The seed check allows us to skip the RING_DELAY sleep for the single-node cluster case,
        // which is useful for both new users and testing.
        //
        // We attempted to replace this with a schema-presence check, but you need a meaningful sleep
        // to get schema info from gossip which defeats the purpose.  See CASSANDRA-4427 for the gory details.
        Set<InetAddress> current = new HashSet<InetAddress>();
        logger.debug("Bootstrap variables: {} {} {} {}",
                     DatabaseDescriptor.isAutoBootstrap(),
                     SystemKeyspace.bootstrapInProgress(),
                     SystemKeyspace.bootstrapComplete(),
                     DatabaseDescriptor.getSeeds().contains(FBUtilities.getBroadcastAddress()));
        if (shouldBootstrap())
        {
            if (SystemKeyspace.bootstrapInProgress())
                logger.warn("Detected previous bootstrap failure; retrying");
            else
                SystemKeyspace.setBootstrapState(SystemKeyspace.BootstrapState.IN_PROGRESS);
            setMode(Mode.JOINING, "waiting for ring information", true);
            // first sleep the delay to make sure we see all our peers
            for (int i = 0; i < delay; i += 1000)
            {
                // if we see schema, we can proceed to the next check directly
                if (!Schema.instance.getVersion().equals(Schema.emptyVersion))
                {
                    logger.debug("got schema: {}", Schema.instance.getVersion());
                    break;
                }
                Uninterruptibles.sleepUninterruptibly(1, TimeUnit.SECONDS);
            }
            // if our schema hasn't matched yet, keep sleeping until it does
            // (post CASSANDRA-1391 we don't expect this to be necessary very often, but it doesn't hurt to be careful)
            while (!MigrationManager.isReadyForBootstrap())
            {
                setMode(Mode.JOINING, "waiting for schema information to complete", true);
                Uninterruptibles.sleepUninterruptibly(1, TimeUnit.SECONDS);
            }
            setMode(Mode.JOINING, "schema complete, ready to bootstrap", true);
            setMode(Mode.JOINING, "waiting for pending range calculation", true);
            PendingRangeCalculatorService.instance.blockUntilFinished();
            setMode(Mode.JOINING, "calculation complete, ready to bootstrap", true);


            if (logger.isDebugEnabled())
                logger.debug("... got ring + schema info");

            if (!DatabaseDescriptor.isReplacing())
            {
                if (tokenMetadata.isMember(FBUtilities.getBroadcastAddress()))
                {
                    String s = "This node is already a member of the token ring; bootstrap aborted. (If replacing a dead node, remove the old one from the ring first.)";
                    throw new UnsupportedOperationException(s);
                }
                setMode(Mode.JOINING, "getting bootstrap token", true);
                tokens = BootStrapper.getBootstrapTokens(tokenMetadata);
            }
            else
            {
                if (!DatabaseDescriptor.getReplaceAddress().equals(FBUtilities.getBroadcastAddress()))
                {
                    try
                    {
                        // Sleep additionally to make sure that the server actually is not alive
                        // and giving it more time to gossip if alive.
                        Thread.sleep(LoadBroadcaster.BROADCAST_INTERVAL);
                    }
                    catch (InterruptedException e)
                    {
                        throw new AssertionError(e);
                    }

                    // check for operator errors...
                    for (Token token : tokens)
                    {
                        InetAddress existing = tokenMetadata.getEndpoint(token);
                        if (existing != null)
                        {
                            long nanoDelay = delay * 1000000L;
                            if (Gossiper.instance.getEndpointStateForEndpoint(existing).getUpdateTimestamp() > (System.nanoTime() - nanoDelay))
                                throw new UnsupportedOperationException("Cannnot replace a live node... ");
                            current.add(existing);
                        }
                        else
                        {
                            throw new UnsupportedOperationException("Cannot replace token " + token + " which does not exist!");
                        }
                    }
                }
                setMode(Mode.JOINING, "Replacing a node with token(s): " + tokens, true);
            }

            bootstrap(tokens);
            assert !isBootstrapMode; // bootstrap will block until finished
        }
        else
        {
            tokens = SystemKeyspace.getSavedTokens();
            if (tokens.isEmpty())
            {
                Collection<String> initialTokens = DatabaseDescriptor.getInitialTokens();
                if (initialTokens.size() < 1)
                {
                    tokens = BootStrapper.getRandomTokens(tokenMetadata, DatabaseDescriptor.getNumTokens());
                    if (DatabaseDescriptor.getNumTokens() == 1)
                        logger.warn("Generated random token " + tokens + ". Random tokens will result in an unbalanced ring; see http://wiki.apache.org/cassandra/Operations");
                    else
                        logger.info("Generated random tokens. tokens are {}", tokens);
                }
                else
                {
                    tokens = new ArrayList<Token>(initialTokens.size());
                    for (String token : initialTokens)
                        tokens.add(getPartitioner().getTokenFactory().fromString(token));
                    logger.info("Saved tokens not found. Using configuration value: {}", tokens);
                }
            }
            else
            {
                // if we were already bootstrapped with 1 token but num_tokens is set higher in the config,
                // then we need to migrate to multi-token
                if (tokens.size() == 1 && DatabaseDescriptor.getNumTokens() > 1)
                {
                    // wait for ring info
                    logger.info("Sleeping for ring delay (" + delay + "ms)");
                    Uninterruptibles.sleepUninterruptibly(delay, TimeUnit.MILLISECONDS);
                    logger.info("Calculating new tokens");
                    // calculate num_tokens tokens evenly spaced in the range (left, right]
                    Token right = tokens.iterator().next();
                    TokenMetadata clone = tokenMetadata.cloneOnlyTokenMap();
                    clone.updateNormalToken(right, FBUtilities.getBroadcastAddress());
                    Token left = clone.getPredecessor(right);

                    // get (num_tokens - 1) tokens spaced evenly, and the last token will be our current token (right)
                    for (int tok = 1; tok < DatabaseDescriptor.getNumTokens(); ++tok)
                    {
                        Token l = left;
                        Token r = right;
                        // iteratively calculate the location of the token using midpoint
                        // num iterations is number of bits in IEE754 mantissa (including implicit leading 1)
                        // we stop early for terminating fractions
                        // TODO: alternatively we could add an interpolate() method to IPartitioner
                        double frac = (double)tok / (double)DatabaseDescriptor.getNumTokens();
                        Token midpoint = getPartitioner().midpoint(l, r);
                        for (int i = 0; i < 53; ++i)
                        {
                            frac *= 2;
                            if (frac == 1.0) /* not a bug */
                                break;
                            else if (frac > 1.0)
                            {
                                l = midpoint;
                                frac -= 1.0;
                            }
                            else
                                r = midpoint;
                            midpoint = getPartitioner().midpoint(l, r);
                        }
                        tokens.add(midpoint);
                    }
                    logger.info("Split previous range (" + left + ", " + right + "] into " + tokens);
                }
                else
                    logger.info("Using saved tokens " + tokens);
            }
        }

        // if we don't have system_traces keyspace at this point, then create it manually
        if (Schema.instance.getKSMetaData(Tracing.TRACE_KS) == null)
        {
            KSMetaData tracingKeyspace = KSMetaData.traceKeyspace();
            MigrationManager.announceNewKeyspace(tracingKeyspace, 0);
        }

        if (!isSurveyMode)
        {
            // start participating in the ring.
            SystemKeyspace.setBootstrapState(SystemKeyspace.BootstrapState.COMPLETED);
            setTokens(tokens);
            // remove the existing info about the replaced node.
            if (!current.isEmpty())
                for (InetAddress existing : current)
                    Gossiper.instance.replacedEndpoint(existing);
            logger.info("Startup completed! Now serving reads.");
            assert tokenMetadata.sortedTokens().size() > 0;

            Auth.setup();
        }
        else
        {
            logger.info("Startup complete, but write survey mode is active, not becoming an active ring member. Use JMX (StorageService->joinRing()) to finalize ring joining.");
        }
    }

    public void gossipSnitchInfo()
    {
        IEndpointSnitch snitch = DatabaseDescriptor.getEndpointSnitch();
        String dc = snitch.getDatacenter(FBUtilities.getBroadcastAddress());
        String rack = snitch.getRack(FBUtilities.getBroadcastAddress());
        Gossiper.instance.addLocalApplicationState(ApplicationState.DC, StorageService.instance.valueFactory.datacenter(dc));
        Gossiper.instance.addLocalApplicationState(ApplicationState.RACK, StorageService.instance.valueFactory.rack(rack));
    }

    public synchronized void joinRing() throws IOException
    {
        if (!joined)
        {
            logger.info("Joining ring by operator request");
            try
            {
                joinTokenRing(0);
            }
            catch (ConfigurationException e)
            {
                throw new IOException(e.getMessage());
            }
        }
        else if (isSurveyMode)
        {
            setTokens(SystemKeyspace.getSavedTokens());
            SystemKeyspace.setBootstrapState(SystemKeyspace.BootstrapState.COMPLETED);
            isSurveyMode = false;
            logger.info("Leaving write survey mode and joining ring at operator request");
            assert tokenMetadata.sortedTokens().size() > 0;

            Auth.setup();
        }
    }

    public boolean isJoined()
    {
        return joined;
    }

    public void rebuild(String sourceDc)
    {
        logger.info("rebuild from dc: {}", sourceDc == null ? "(any dc)" : sourceDc);

        RangeStreamer streamer = new RangeStreamer(tokenMetadata, FBUtilities.getBroadcastAddress(), "Rebuild");
        streamer.addSourceFilter(new RangeStreamer.FailureDetectorSourceFilter(FailureDetector.instance));
        if (sourceDc != null)
            streamer.addSourceFilter(new RangeStreamer.SingleDatacenterFilter(DatabaseDescriptor.getEndpointSnitch(), sourceDc));

        for (String keyspaceName : Schema.instance.getNonSystemKeyspaces())
            streamer.addRanges(keyspaceName, getLocalRanges(keyspaceName));

        try
        {
            streamer.fetchAsync().get();
        }
        catch (InterruptedException e)
        {
            throw new RuntimeException("Interrupted while waiting on rebuild streaming");
        }
        catch (ExecutionException e)
        {
            // This is used exclusively through JMX, so log the full trace but only throw a simple RTE
            logger.error("Error while rebuilding node", e.getCause());
            throw new RuntimeException("Error while rebuilding node: " + e.getCause().getMessage());
        }
    }

    public void setStreamThroughputMbPerSec(int value)
    {
        DatabaseDescriptor.setStreamThroughputOutboundMegabitsPerSec(value);
        logger.info("setstreamthroughput: throttle set to {}", value);
    }

    public int getStreamThroughputMbPerSec()
    {
        return DatabaseDescriptor.getStreamThroughputOutboundMegabitsPerSec();
    }

    public int getCompactionThroughputMbPerSec()
    {
        return DatabaseDescriptor.getCompactionThroughputMbPerSec();
    }

    public void setCompactionThroughputMbPerSec(int value)
    {
        DatabaseDescriptor.setCompactionThroughputMbPerSec(value);
    }

    public boolean isIncrementalBackupsEnabled()
    {
        return DatabaseDescriptor.isIncrementalBackupsEnabled();
    }

    public void setIncrementalBackupsEnabled(boolean value)
    {
        DatabaseDescriptor.setIncrementalBackupsEnabled(value);
    }

    private void setMode(Mode m, boolean log)
    {
        setMode(m, null, log);
    }

    private void setMode(Mode m, String msg, boolean log)
    {
        operationMode = m;
        String logMsg = msg == null ? m.toString() : String.format("%s: %s", m, msg);
        if (log)
            logger.info(logMsg);
        else
            logger.debug(logMsg);
    }

    private void bootstrap(Collection<Token> tokens)
    {
        isBootstrapMode = true;
        SystemKeyspace.updateTokens(tokens); // DON'T use setToken, that makes us part of the ring locally which is incorrect until we are done bootstrapping
        if (!DatabaseDescriptor.isReplacing())
        {
            // if not an existing token then bootstrap
            // order is important here, the gossiper can fire in between adding these two states.  It's ok to send TOKENS without STATUS, but *not* vice versa.
            Gossiper.instance.addLocalApplicationState(ApplicationState.TOKENS, valueFactory.tokens(tokens));
            Gossiper.instance.addLocalApplicationState(ApplicationState.STATUS,
                                                       valueFactory.bootstrapping(tokens));
            setMode(Mode.JOINING, "sleeping " + RING_DELAY + " ms for pending range setup", true);
            Uninterruptibles.sleepUninterruptibly(RING_DELAY, TimeUnit.MILLISECONDS);
        }
        else
        {
            // Dont set any state for the node which is bootstrapping the existing token...
            tokenMetadata.updateNormalTokens(tokens, FBUtilities.getBroadcastAddress());
            SystemKeyspace.removeEndpoint(DatabaseDescriptor.getReplaceAddress());
        }
        if (!Gossiper.instance.seenAnySeed())
            throw new IllegalStateException("Unable to contact any seeds!");
        setMode(Mode.JOINING, "Starting to bootstrap...", true);
        new BootStrapper(FBUtilities.getBroadcastAddress(), tokens, tokenMetadata).bootstrap(); // handles token update
        logger.info("Bootstrap completed! for the tokens {}", tokens);
    }

    public boolean isBootstrapMode()
    {
        return isBootstrapMode;
    }

    public TokenMetadata getTokenMetadata()
    {
        return tokenMetadata;
    }

    /**
     * Increment about the known Compaction severity of the events in this node
     */
    public void reportSeverity(double incr)
    {
        bgMonitor.incrCompactionSeverity(incr);
    }

    public double getSeverity(InetAddress endpoint)
    {
        return bgMonitor.getSeverity(endpoint);
    }

    /**
     * for a keyspace, return the ranges and corresponding listen addresses.
     * @param keyspace
     * @return the endpoint map
     */
    public Map<List<String>, List<String>> getRangeToEndpointMap(String keyspace)
    {
        /* All the ranges for the tokens */
        Map<List<String>, List<String>> map = new HashMap<List<String>, List<String>>();
        for (Map.Entry<Range<Token>,List<InetAddress>> entry : getRangeToAddressMap(keyspace).entrySet())
        {
            map.put(entry.getKey().asList(), stringify(entry.getValue()));
        }
        return map;
    }

    /**
     * Return the rpc address associated with an endpoint as a string.
     * @param endpoint The endpoint to get rpc address for
     * @return the rpc address
     */
    public String getRpcaddress(InetAddress endpoint)
    {
        if (endpoint.equals(FBUtilities.getBroadcastAddress()))
            return DatabaseDescriptor.getRpcAddress().getHostAddress();
        else if (Gossiper.instance.getEndpointStateForEndpoint(endpoint).getApplicationState(ApplicationState.RPC_ADDRESS) == null)
            return endpoint.getHostAddress();
        else
            return Gossiper.instance.getEndpointStateForEndpoint(endpoint).getApplicationState(ApplicationState.RPC_ADDRESS).value;
    }

    /**
     * for a keyspace, return the ranges and corresponding RPC addresses for a given keyspace.
     * @param keyspace
     * @return the endpoint map
     */
    public Map<List<String>, List<String>> getRangeToRpcaddressMap(String keyspace)
    {
        /* All the ranges for the tokens */
        Map<List<String>, List<String>> map = new HashMap<List<String>, List<String>>();
        for (Map.Entry<Range<Token>, List<InetAddress>> entry : getRangeToAddressMap(keyspace).entrySet())
        {
            List<String> rpcaddrs = new ArrayList<String>(entry.getValue().size());
            for (InetAddress endpoint: entry.getValue())
            {
                rpcaddrs.add(getRpcaddress(endpoint));
            }
            map.put(entry.getKey().asList(), rpcaddrs);
        }
        return map;
    }

    public Map<List<String>, List<String>> getPendingRangeToEndpointMap(String keyspace)
    {
        // some people just want to get a visual representation of things. Allow null and set it to the first
        // non-system keyspace.
        if (keyspace == null)
            keyspace = Schema.instance.getNonSystemKeyspaces().get(0);

        Map<List<String>, List<String>> map = new HashMap<List<String>, List<String>>();
        for (Map.Entry<Range<Token>, Collection<InetAddress>> entry : tokenMetadata.getPendingRanges(keyspace).entrySet())
        {
            List<InetAddress> l = new ArrayList<InetAddress>(entry.getValue());
            map.put(entry.getKey().asList(), stringify(l));
        }
        return map;
    }

    public Map<Range<Token>, List<InetAddress>> getRangeToAddressMap(String keyspace)
    {
        return getRangeToAddressMap(keyspace, tokenMetadata.sortedTokens());
    }

    public Map<Range<Token>, List<InetAddress>> getRangeToAddressMapInLocalDC(String keyspace)
    {
        Predicate<InetAddress> isLocalDC = new Predicate<InetAddress>()
        {
            public boolean apply(InetAddress address)
            {
                return isLocalDC(address);
            }
        };

        Map<Range<Token>, List<InetAddress>> origMap = getRangeToAddressMap(keyspace, getTokensInLocalDC());
        Map<Range<Token>, List<InetAddress>> filteredMap = Maps.newHashMap();
        for (Map.Entry<Range<Token>, List<InetAddress>> entry : origMap.entrySet())
        {
            List<InetAddress> endpointsInLocalDC = Lists.newArrayList(Collections2.filter(entry.getValue(), isLocalDC));
            filteredMap.put(entry.getKey(), endpointsInLocalDC);
        }

        return filteredMap;
    }

    private List<Token> getTokensInLocalDC()
    {
        List<Token> filteredTokens = Lists.newArrayList();
        for (Token token : tokenMetadata.sortedTokens())
        {
            InetAddress endpoint = tokenMetadata.getEndpoint(token);
            if (isLocalDC(endpoint))
                filteredTokens.add(token);
        }
        return filteredTokens;
    }

    private boolean isLocalDC(InetAddress targetHost)
    {
        String remoteDC = DatabaseDescriptor.getEndpointSnitch().getDatacenter(targetHost);
        String localDC = DatabaseDescriptor.getEndpointSnitch().getDatacenter(FBUtilities.getBroadcastAddress());
        return remoteDC.equals(localDC);
    }

    private Map<Range<Token>, List<InetAddress>> getRangeToAddressMap(String keyspace, List<Token> sortedTokens)
    {
        // some people just want to get a visual representation of things. Allow null and set it to the first
        // non-system keyspace.
        if (keyspace == null)
            keyspace = Schema.instance.getNonSystemKeyspaces().get(0);

        List<Range<Token>> ranges = getAllRanges(sortedTokens);
        return constructRangeToEndpointMap(keyspace, ranges);
    }


    /**
     * The same as {@code describeRing(String)} but converts TokenRange to the String for JMX compatibility
     *
     * @param keyspace The keyspace to fetch information about
     *
     * @return a List of TokenRange(s) converted to String for the given keyspace
     */
    public List<String> describeRingJMX(String keyspace) throws IOException
    {
        List<TokenRange> tokenRanges;
        try
        {
            tokenRanges = describeRing(keyspace);
        }
        catch (InvalidRequestException e)
        {
            throw new IOException(e.getMessage());
        }
        List<String> result = new ArrayList<String>(tokenRanges.size());

        for (TokenRange tokenRange : tokenRanges)
            result.add(tokenRange.toString());

        return result;
    }

    /**
     * The TokenRange for a given keyspace.
     *
     * @param keyspace The keyspace to fetch information about
     *
     * @return a List of TokenRange(s) for the given keyspace
     *
     * @throws InvalidRequestException if there is no ring information available about keyspace
     */
    public List<TokenRange> describeRing(String keyspace) throws InvalidRequestException
    {
<<<<<<< HEAD
        if (keyspace == null || Keyspace.open(keyspace).getReplicationStrategy() instanceof LocalStrategy)
=======
        return describeRing(keyspace, false);
    }

    /**
     * The same as {@code describeRing(String)} but considers only the part of the ring formed by nodes in the local DC.
     */
    public List<TokenRange> describeLocalRing(String keyspace) throws InvalidRequestException
    {
        return describeRing(keyspace, true);
    }

    private List<TokenRange> describeRing(String keyspace, boolean includeOnlyLocalDC) throws InvalidRequestException
    {
        if (keyspace == null || Table.open(keyspace).getReplicationStrategy() instanceof LocalStrategy)
>>>>>>> 86e949f3
            throw new InvalidRequestException("There is no ring for the keyspace: " + keyspace);

        List<TokenRange> ranges = new ArrayList<TokenRange>();
        Token.TokenFactory tf = getPartitioner().getTokenFactory();

        Map<Range<Token>, List<InetAddress>> rangeToAddressMap =
                includeOnlyLocalDC
                        ? getRangeToAddressMapInLocalDC(keyspace)
                        : getRangeToAddressMap(keyspace);

        for (Map.Entry<Range<Token>, List<InetAddress>> entry : rangeToAddressMap.entrySet())
        {
            Range range = entry.getKey();
            List<InetAddress> addresses = entry.getValue();
            List<String> endpoints = new ArrayList<String>(addresses.size());
            List<String> rpc_endpoints = new ArrayList<String>(addresses.size());
            List<EndpointDetails> epDetails = new ArrayList<EndpointDetails>(addresses.size());

            for (InetAddress endpoint : addresses)
            {
                EndpointDetails details = new EndpointDetails();
                details.host = endpoint.getHostAddress();
                details.datacenter = DatabaseDescriptor.getEndpointSnitch().getDatacenter(endpoint);
                details.rack = DatabaseDescriptor.getEndpointSnitch().getRack(endpoint);

                endpoints.add(details.host);
                rpc_endpoints.add(getRpcaddress(endpoint));

                epDetails.add(details);
            }

            TokenRange tr = new TokenRange(tf.toString(range.left.getToken()), tf.toString(range.right.getToken()), endpoints)
                                    .setEndpoint_details(epDetails)
                                    .setRpc_endpoints(rpc_endpoints);

            ranges.add(tr);
        }

        return ranges;
    }

    public Map<String, String> getTokenToEndpointMap()
    {
        Map<Token, InetAddress> mapInetAddress = tokenMetadata.getNormalAndBootstrappingTokenToEndpointMap();
        // in order to preserve tokens in ascending order, we use LinkedHashMap here
        Map<String, String> mapString = new LinkedHashMap<String, String>(mapInetAddress.size());
        List<Token> tokens = new ArrayList<Token>(mapInetAddress.keySet());
        Collections.sort(tokens);
        for (Token token : tokens)
        {
            mapString.put(token.toString(), mapInetAddress.get(token).getHostAddress());
        }
        return mapString;
    }

    public String getLocalHostId()
    {
        return getTokenMetadata().getHostId(FBUtilities.getBroadcastAddress()).toString();
    }

    public Map<String, String> getHostIdMap()
    {
        Map<String, String> mapOut = new HashMap<String, String>();
        for (Map.Entry<InetAddress, UUID> entry : getTokenMetadata().getEndpointToHostIdMapForReading().entrySet())
            mapOut.put(entry.getKey().getHostAddress(), entry.getValue().toString());
        return mapOut;
    }

    /**
     * Construct the range to endpoint mapping based on the true view
     * of the world.
     * @param ranges
     * @return mapping of ranges to the replicas responsible for them.
    */
    private Map<Range<Token>, List<InetAddress>> constructRangeToEndpointMap(String keyspace, List<Range<Token>> ranges)
    {
        Map<Range<Token>, List<InetAddress>> rangeToEndpointMap = new HashMap<Range<Token>, List<InetAddress>>();
        for (Range<Token> range : ranges)
        {
            rangeToEndpointMap.put(range, Keyspace.open(keyspace).getReplicationStrategy().getNaturalEndpoints(range.right));
        }
        return rangeToEndpointMap;
    }

    public void beforeChange(InetAddress endpoint, EndpointState currentState, ApplicationState newStateKey, VersionedValue newValue)
    {
        // no-op
    }

    /*
     * Handle the reception of a new particular ApplicationState for a particular endpoint. Note that the value of the
     * ApplicationState has not necessarily "changed" since the last known value, if we already received the same update
     * from somewhere else.
     *
     * onChange only ever sees one ApplicationState piece change at a time (even if many ApplicationState updates were
     * received at the same time), so we perform a kind of state machine here. We are concerned with two events: knowing
     * the token associated with an endpoint, and knowing its operation mode. Nodes can start in either bootstrap or
     * normal mode, and from bootstrap mode can change mode to normal. A node in bootstrap mode needs to have
     * pendingranges set in TokenMetadata; a node in normal mode should instead be part of the token ring.
     *
     * Normal progression of ApplicationState.STATUS values for a node should be like this:
     * STATUS_BOOTSTRAPPING,token
     *   if bootstrapping. stays this way until all files are received.
     * STATUS_NORMAL,token
     *   ready to serve reads and writes.
     * STATUS_LEAVING,token
     *   get ready to leave the cluster as part of a decommission
     * STATUS_LEFT,token
     *   set after decommission is completed.
     *
     * Other STATUS values that may be seen (possibly anywhere in the normal progression):
     * STATUS_MOVING,newtoken
     *   set if node is currently moving to a new token in the ring
     * STATUS_RELOCATING,srcToken,srcToken,srcToken,...
     *   set if the endpoint is in the process of relocating a token to itself
     * REMOVING_TOKEN,deadtoken
     *   set if the node is dead and is being removed by its REMOVAL_COORDINATOR
     * REMOVED_TOKEN,deadtoken
     *   set if the node is dead and has been removed by its REMOVAL_COORDINATOR
     *
     * Note: Any time a node state changes from STATUS_NORMAL, it will not be visible to new nodes. So it follows that
     * you should never bootstrap a new node during a removenode, decommission or move.
     */
    public void onChange(InetAddress endpoint, ApplicationState state, VersionedValue value)
    {
        switch (state)
        {
            case STATUS:
                String apStateValue = value.value;
                String[] pieces = apStateValue.split(VersionedValue.DELIMITER_STR, -1);
                assert (pieces.length > 0);

                String moveName = pieces[0];

                if (moveName.equals(VersionedValue.STATUS_BOOTSTRAPPING))
                    handleStateBootstrap(endpoint, pieces);
                else if (moveName.equals(VersionedValue.STATUS_NORMAL))
                    handleStateNormal(endpoint, pieces);
                else if (moveName.equals(VersionedValue.REMOVING_TOKEN) || moveName.equals(VersionedValue.REMOVED_TOKEN))
                    handleStateRemoving(endpoint, pieces);
                else if (moveName.equals(VersionedValue.STATUS_LEAVING))
                    handleStateLeaving(endpoint, pieces);
                else if (moveName.equals(VersionedValue.STATUS_LEFT))
                    handleStateLeft(endpoint, pieces);
                else if (moveName.equals(VersionedValue.STATUS_MOVING))
                    handleStateMoving(endpoint, pieces);
                else if (moveName.equals(VersionedValue.STATUS_RELOCATING))
                    handleStateRelocating(endpoint, pieces);
                break;
            case RELEASE_VERSION:
                SystemKeyspace.updatePeerInfo(endpoint, "release_version", quote(value.value));
                break;
            case DC:
                SystemKeyspace.updatePeerInfo(endpoint, "data_center", quote(value.value));
                break;
            case RACK:
                SystemKeyspace.updatePeerInfo(endpoint, "rack", quote(value.value));
                break;
            case RPC_ADDRESS:
                SystemKeyspace.updatePeerInfo(endpoint, "rpc_address", quote(value.value));
                break;
            case SCHEMA:
                SystemKeyspace.updatePeerInfo(endpoint, "schema_version", value.value);
                break;
            case HOST_ID:
                SystemKeyspace.updatePeerInfo(endpoint, "host_id", value.value);
                break;
        }
    }

    private String quote(String value)
    {
        return "'" + value + "'";
    }

    private byte[] getApplicationStateValue(InetAddress endpoint, ApplicationState appstate)
    {
        String vvalue = Gossiper.instance.getEndpointStateForEndpoint(endpoint).getApplicationState(appstate).value;
        return vvalue.getBytes(ISO_8859_1);
    }

    private Collection<Token> getTokensFor(InetAddress endpoint, String piece)
    {
        if (Gossiper.instance.usesVnodes(endpoint))
        {
            try
            {
                return TokenSerializer.deserialize(getPartitioner(), new DataInputStream(new ByteArrayInputStream(getApplicationStateValue(endpoint, ApplicationState.TOKENS))));
            }
            catch (IOException e)
            {
                throw new RuntimeException(e);
            }
        }
        else
            return Arrays.asList(getPartitioner().getTokenFactory().fromString(piece));
    }

    /**
     * Handle node bootstrap
     *
     * @param endpoint bootstrapping node
     * @param pieces STATE_BOOTSTRAPPING,bootstrap token as string
     */
    private void handleStateBootstrap(InetAddress endpoint, String[] pieces)
    {
        assert pieces.length >= 2;

        // Parse versioned values according to end-point version:
        //   versions  < 1.2 .....: STATUS,TOKEN
        //   versions >= 1.2 .....: use TOKENS app state
        Collection<Token> tokens;
        // explicitly check for TOKENS, because a bootstrapping node might be bootstrapping in legacy mode; that is, not using vnodes and no token specified
        tokens = getTokensFor(endpoint, pieces[1]);

        if (logger.isDebugEnabled())
            logger.debug("Node " + endpoint + " state bootstrapping, token " + tokens);

        // if this node is present in token metadata, either we have missed intermediate states
        // or the node had crashed. Print warning if needed, clear obsolete stuff and
        // continue.
        if (tokenMetadata.isMember(endpoint))
        {
            // If isLeaving is false, we have missed both LEAVING and LEFT. However, if
            // isLeaving is true, we have only missed LEFT. Waiting time between completing
            // leave operation and rebootstrapping is relatively short, so the latter is quite
            // common (not enough time for gossip to spread). Therefore we report only the
            // former in the log.
            if (!tokenMetadata.isLeaving(endpoint))
                logger.info("Node " + endpoint + " state jump to bootstrap");
            tokenMetadata.removeEndpoint(endpoint);
        }

        tokenMetadata.addBootstrapTokens(tokens, endpoint);
        PendingRangeCalculatorService.instance.update();

        if (Gossiper.instance.usesHostId(endpoint))
            tokenMetadata.updateHostId(Gossiper.instance.getHostId(endpoint), endpoint);
    }

    /**
     * Handle node move to normal state. That is, node is entering token ring and participating
     * in reads.
     *
     * @param endpoint node
     * @param pieces STATE_NORMAL,token
     */
    private void handleStateNormal(final InetAddress endpoint, String[] pieces)
    {
        assert pieces.length >= 2;

        // Parse versioned values according to end-point version:
        //   versions  < 1.2 .....: STATUS,TOKEN
        //   versions >= 1.2 .....: uses HOST_ID/TOKENS app states

        Collection<Token> tokens;

        tokens = getTokensFor(endpoint, pieces[1]);

        if (logger.isDebugEnabled())
            logger.debug("Node " + endpoint + " state normal, token " + tokens);

        if (tokenMetadata.isMember(endpoint))
            logger.info("Node " + endpoint + " state jump to normal");

        // Order Matters, TM.updateHostID() should be called before TM.updateNormalToken(), (see CASSANDRA-4300).
        if (Gossiper.instance.usesHostId(endpoint))
        {
            UUID hostId = Gossiper.instance.getHostId(endpoint);
            if (DatabaseDescriptor.isReplacing() && Gossiper.instance.getEndpointStateForEndpoint(DatabaseDescriptor.getReplaceAddress()) != null && (hostId.equals(Gossiper.instance.getHostId(DatabaseDescriptor.getReplaceAddress()))))
                logger.warn("Not updating token metadata for {} because I am replacing it", endpoint);
            else
                tokenMetadata.updateHostId(hostId, endpoint);
        }

        Set<Token> tokensToUpdateInMetadata = new HashSet<Token>();
        Set<Token> tokensToUpdateInSystemKeyspace = new HashSet<Token>();
        Set<Token> localTokensToRemove = new HashSet<Token>();
        Set<InetAddress> endpointsToRemove = new HashSet<InetAddress>();

        for (final Token token : tokens)
        {
            // we don't want to update if this node is responsible for the token and it has a later startup time than endpoint.
            InetAddress currentOwner = tokenMetadata.getEndpoint(token);
            if (currentOwner == null)
            {
                logger.debug("New node " + endpoint + " at token " + token);
                tokensToUpdateInMetadata.add(token);
                if (!isClientMode)
                    tokensToUpdateInSystemKeyspace.add(token);
            }
            else if (endpoint.equals(currentOwner))
            {
                // set state back to normal, since the node may have tried to leave, but failed and is now back up
                // no need to persist, token/ip did not change
                tokensToUpdateInMetadata.add(token);
            }
            else if (tokenMetadata.isRelocating(token) && tokenMetadata.getRelocatingRanges().get(token).equals(endpoint))
            {
                // Token was relocating, this is the bookkeeping that makes it official.
                tokensToUpdateInMetadata.add(token);
                if (!isClientMode)
                    tokensToUpdateInSystemKeyspace.add(token);

                optionalTasks.schedule(new Runnable()
                {
                    public void run()
                    {
                        logger.info("Removing RELOCATION state for {} {}", endpoint, token);
                        getTokenMetadata().removeFromRelocating(token, endpoint);
                    }
                }, RING_DELAY, TimeUnit.MILLISECONDS);

                // We used to own this token; This token will need to be removed from system.local
                if (currentOwner.equals(FBUtilities.getBroadcastAddress()))
                    localTokensToRemove.add(token);

                logger.info("Token {} relocated to {}", token, endpoint);
            }
            else if (tokenMetadata.isRelocating(token))
            {
                logger.info("Token {} is relocating to {}, ignoring update from {}",
                            token, tokenMetadata.getRelocatingRanges().get(token), endpoint);
            }
            else if (Gossiper.instance.compareEndpointStartup(endpoint, currentOwner) > 0)
            {
                tokensToUpdateInMetadata.add(token);
                if (!isClientMode)
                    tokensToUpdateInSystemKeyspace.add(token);

                // currentOwner is no longer current, endpoint is.  Keep track of these moves, because when
                // a host no longer has any tokens, we'll want to remove it.
                Multimap<InetAddress, Token> epToTokenCopy = getTokenMetadata().getEndpointToTokenMapForReading();
                epToTokenCopy.get(currentOwner).remove(token);
                if (epToTokenCopy.get(currentOwner).size() < 1)
                    endpointsToRemove.add(currentOwner);

                logger.info(String.format("Nodes %s and %s have the same token %s.  %s is the new owner",
                                          endpoint,
                                          currentOwner,
                                          token,
                                          endpoint));
                if (logger.isDebugEnabled())
                    logger.debug("Relocating ranges: {}", tokenMetadata.printRelocatingRanges());
            }
            else
            {
                logger.info(String.format("Nodes %s and %s have the same token %s.  Ignoring %s",
                                           endpoint,
                                           currentOwner,
                                           token,
                                           endpoint));
                if (logger.isDebugEnabled())
                    logger.debug("Relocating ranges: {}", tokenMetadata.printRelocatingRanges());
            }
        }

        tokenMetadata.updateNormalTokens(tokensToUpdateInMetadata, endpoint);
        for (InetAddress ep : endpointsToRemove)
            removeEndpoint(ep);
        if (!tokensToUpdateInSystemKeyspace.isEmpty())
            SystemKeyspace.updateTokens(endpoint, tokensToUpdateInSystemKeyspace);
        if (!localTokensToRemove.isEmpty())
            SystemKeyspace.updateLocalTokens(Collections.<Token>emptyList(), localTokensToRemove);

        if (tokenMetadata.isMoving(endpoint)) // if endpoint was moving to a new token
        {
            tokenMetadata.removeFromMoving(endpoint);

            if (!isClientMode)
            {
                for (IEndpointLifecycleSubscriber subscriber : lifecycleSubscribers)
                    subscriber.onMove(endpoint);
            }
        }

        PendingRangeCalculatorService.instance.update();
    }

    /**
     * Handle node preparing to leave the ring
     *
     * @param endpoint node
     * @param pieces STATE_LEAVING,token
     */
    private void handleStateLeaving(InetAddress endpoint, String[] pieces)
    {
        assert pieces.length >= 2;
        Collection<Token> tokens;
        tokens = getTokensFor(endpoint, pieces[1]);

        if (logger.isDebugEnabled())
            logger.debug("Node " + endpoint + " state leaving, tokens " + tokens);

        // If the node is previously unknown or tokens do not match, update tokenmetadata to
        // have this node as 'normal' (it must have been using this token before the
        // leave). This way we'll get pending ranges right.
        if (!tokenMetadata.isMember(endpoint))
        {
            logger.info("Node " + endpoint + " state jump to leaving");
            tokenMetadata.updateNormalTokens(tokens, endpoint);
        }
        else if (!tokenMetadata.getTokens(endpoint).containsAll(tokens))
        {
            logger.warn("Node " + endpoint + " 'leaving' token mismatch. Long network partition?");
            tokenMetadata.updateNormalTokens(tokens, endpoint);
        }

        // at this point the endpoint is certainly a member with this token, so let's proceed
        // normally
        tokenMetadata.addLeavingEndpoint(endpoint);
        PendingRangeCalculatorService.instance.update();
    }

    /**
     * Handle node leaving the ring. This will happen when a node is decommissioned
     *
     * @param endpoint If reason for leaving is decommission, endpoint is the leaving node.
     * @param pieces STATE_LEFT,token
     */
    private void handleStateLeft(InetAddress endpoint, String[] pieces)
    {
        assert pieces.length >= 2;
        Collection<Token> tokens;
        tokens = getTokensFor(endpoint, pieces[1]);

        if (logger.isDebugEnabled())
            logger.debug("Node " + endpoint + " state left, tokens " + tokens);

        excise(tokens, endpoint, extractExpireTime(pieces));
    }

    /**
     * Handle node moving inside the ring.
     *
     * @param endpoint moving endpoint address
     * @param pieces STATE_MOVING, token
     */
    private void handleStateMoving(InetAddress endpoint, String[] pieces)
    {
        assert pieces.length >= 2;
        Token token = getPartitioner().getTokenFactory().fromString(pieces[1]);

        if (logger.isDebugEnabled())
            logger.debug("Node " + endpoint + " state moving, new token " + token);

        tokenMetadata.addMovingEndpoint(token, endpoint);

        PendingRangeCalculatorService.instance.update();
    }

    /**
     * Handle one or more ranges (tokens) moving from their respective endpoints, to another.
     *
     * @param endpoint the destination of the move
     * @param pieces STATE_RELOCATING,token,token,...
     */
    private void handleStateRelocating(InetAddress endpoint, String[] pieces)
    {
        assert pieces.length >= 2;

        List<Token> tokens = new ArrayList<Token>(pieces.length - 1);
        for (String tStr : Arrays.copyOfRange(pieces, 1, pieces.length))
            tokens.add(getPartitioner().getTokenFactory().fromString(tStr));

        logger.debug("Tokens {} are relocating to {}", tokens, endpoint);
        tokenMetadata.addRelocatingTokens(tokens, endpoint);

        PendingRangeCalculatorService.instance.update();
    }

    /**
     * Handle notification that a node being actively removed from the ring via 'removenode'
     *
     * @param endpoint node
     * @param pieces either REMOVED_TOKEN (node is gone) or REMOVING_TOKEN (replicas need to be restored)
     */
    private void handleStateRemoving(InetAddress endpoint, String[] pieces)
    {
        assert (pieces.length > 0);

        if (endpoint.equals(FBUtilities.getBroadcastAddress()))
        {
            logger.info("Received removenode gossip about myself. Is this node rejoining after an explicit removenode?");
            try
            {
                drain();
            }
            catch (Exception e)
            {
                throw new RuntimeException(e);
            }
            return;
        }
        if (tokenMetadata.isMember(endpoint))
        {
            String state = pieces[0];
            Collection<Token> removeTokens = tokenMetadata.getTokens(endpoint);

            if (VersionedValue.REMOVED_TOKEN.equals(state))
            {
                excise(removeTokens, endpoint, extractExpireTime(pieces));
            }
            else if (VersionedValue.REMOVING_TOKEN.equals(state))
            {
                if (logger.isDebugEnabled())
                    logger.debug("Tokens " + removeTokens + " removed manually (endpoint was " + endpoint + ")");

                // Note that the endpoint is being removed
                tokenMetadata.addLeavingEndpoint(endpoint);
                PendingRangeCalculatorService.instance.update();

                // find the endpoint coordinating this removal that we need to notify when we're done
                String[] coordinator = Gossiper.instance.getEndpointStateForEndpoint(endpoint).getApplicationState(ApplicationState.REMOVAL_COORDINATOR).value.split(VersionedValue.DELIMITER_STR, -1);
                UUID hostId = UUID.fromString(coordinator[1]);
                // grab any data we are now responsible for and notify responsible node
                restoreReplicaCount(endpoint, tokenMetadata.getEndpointForHostId(hostId));
            }
        }
        else // now that the gossiper has told us about this nonexistent member, notify the gossiper to remove it
        {
            addExpireTimeIfFound(endpoint, extractExpireTime(pieces));
            removeEndpoint(endpoint);
        }
    }

    private void excise(Collection<Token> tokens, InetAddress endpoint)
    {
        logger.info("Removing tokens " + tokens + " for " + endpoint);
        HintedHandOffManager.instance.deleteHintsForEndpoint(endpoint);
        removeEndpoint(endpoint);
        tokenMetadata.removeEndpoint(endpoint);
        tokenMetadata.removeBootstrapTokens(tokens);

        if (!isClientMode)
        {
            for (IEndpointLifecycleSubscriber subscriber : lifecycleSubscribers)
                subscriber.onLeaveCluster(endpoint);
        }
        PendingRangeCalculatorService.instance.update();
    }

    private void excise(Collection<Token> tokens, InetAddress endpoint, long expireTime)
    {
        addExpireTimeIfFound(endpoint, expireTime);
        excise(tokens, endpoint);
    }

    /** unlike excise we just need this endpoint gone without going through any notifications **/
    private void removeEndpoint(InetAddress endpoint)
    {
        Gossiper.instance.removeEndpoint(endpoint);
        if (!isClientMode)
            SystemKeyspace.removeEndpoint(endpoint);
    }

    protected void addExpireTimeIfFound(InetAddress endpoint, long expireTime)
    {
        if (expireTime != 0L)
        {
            Gossiper.instance.addExpireTimeForEndpoint(endpoint, expireTime);
        }
    }

    protected long extractExpireTime(String[] pieces)
    {
        return Long.parseLong(pieces[2]);
    }

    /**
     * Finds living endpoints responsible for the given ranges
     *
     * @param keyspaceName the keyspace ranges belong to
     * @param ranges the ranges to find sources for
     * @return multimap of addresses to ranges the address is responsible for
     */
    private Multimap<InetAddress, Range<Token>> getNewSourceRanges(String keyspaceName, Set<Range<Token>> ranges)
    {
        InetAddress myAddress = FBUtilities.getBroadcastAddress();
        Multimap<Range<Token>, InetAddress> rangeAddresses = Keyspace.open(keyspaceName).getReplicationStrategy().getRangeAddresses(tokenMetadata.cloneOnlyTokenMap());
        Multimap<InetAddress, Range<Token>> sourceRanges = HashMultimap.create();
        IFailureDetector failureDetector = FailureDetector.instance;

        // find alive sources for our new ranges
        for (Range<Token> range : ranges)
        {
            Collection<InetAddress> possibleRanges = rangeAddresses.get(range);
            IEndpointSnitch snitch = DatabaseDescriptor.getEndpointSnitch();
            List<InetAddress> sources = snitch.getSortedListByProximity(myAddress, possibleRanges);

            assert (!sources.contains(myAddress));

            for (InetAddress source : sources)
            {
                if (failureDetector.isAlive(source))
                {
                    sourceRanges.put(source, range);
                    break;
                }
            }
        }
        return sourceRanges;
    }

    /**
     * Sends a notification to a node indicating we have finished replicating data.
     *
     * @param remote node to send notification to
     */
    private void sendReplicationNotification(InetAddress remote)
    {
        // notify the remote token
        MessageOut msg = new MessageOut(MessagingService.Verb.REPLICATION_FINISHED);
        IFailureDetector failureDetector = FailureDetector.instance;
        if (logger.isDebugEnabled())
            logger.debug("Notifying " + remote.toString() + " of replication completion\n");
        while (failureDetector.isAlive(remote))
        {
            AsyncOneResponse iar = MessagingService.instance().sendRR(msg, remote);
            try
            {
                iar.get(DatabaseDescriptor.getRpcTimeout(), TimeUnit.MILLISECONDS);
                return; // done
            }
            catch(TimeoutException e)
            {
                // try again
            }
        }
    }

    /**
     * Called when an endpoint is removed from the ring. This function checks
     * whether this node becomes responsible for new ranges as a
     * consequence and streams data if needed.
     *
     * This is rather ineffective, but it does not matter so much
     * since this is called very seldom
     *
     * @param endpoint the node that left
     */
    private void restoreReplicaCount(InetAddress endpoint, final InetAddress notifyEndpoint)
    {
        Multimap<String, Map.Entry<InetAddress, Collection<Range<Token>>>> rangesToFetch = HashMultimap.create();

        final InetAddress myAddress = FBUtilities.getBroadcastAddress();

        for (String keyspaceName : Schema.instance.getNonSystemKeyspaces())
        {
            Multimap<Range<Token>, InetAddress> changedRanges = getChangedRangesForLeaving(keyspaceName, endpoint);
            Set<Range<Token>> myNewRanges = new HashSet<Range<Token>>();
            for (Map.Entry<Range<Token>, InetAddress> entry : changedRanges.entries())
            {
                if (entry.getValue().equals(myAddress))
                    myNewRanges.add(entry.getKey());
            }
            Multimap<InetAddress, Range<Token>> sourceRanges = getNewSourceRanges(keyspaceName, myNewRanges);
            for (Map.Entry<InetAddress, Collection<Range<Token>>> entry : sourceRanges.asMap().entrySet())
            {
                rangesToFetch.put(keyspaceName, entry);
            }
        }

        StreamPlan stream = new StreamPlan("Restore replica count");
        for (final String keyspaceName : rangesToFetch.keySet())
        {
            for (Map.Entry<InetAddress, Collection<Range<Token>>> entry : rangesToFetch.get(keyspaceName))
            {
                final InetAddress source = entry.getKey();
                Collection<Range<Token>> ranges = entry.getValue();
                if (logger.isDebugEnabled())
                    logger.debug("Requesting from " + source + " ranges " + StringUtils.join(ranges, ", "));
                stream.requestRanges(source, keyspaceName, ranges);
            }
        }
        StreamResultFuture future = stream.execute();
        Futures.addCallback(future, new FutureCallback<StreamState>()
        {
            public void onSuccess(StreamState finalState)
            {
                sendReplicationNotification(notifyEndpoint);
            }

            public void onFailure(Throwable t)
            {
                logger.warn("Streaming to restore replica count failed", t);
                // We still want to send the notification
                sendReplicationNotification(notifyEndpoint);
            }
        });
    }

    // needs to be modified to accept either a keyspace or ARS.
    private Multimap<Range<Token>, InetAddress> getChangedRangesForLeaving(String keyspaceName, InetAddress endpoint)
    {
        // First get all ranges the leaving endpoint is responsible for
        Collection<Range<Token>> ranges = getRangesForEndpoint(keyspaceName, endpoint);

        if (logger.isDebugEnabled())
            logger.debug("Node " + endpoint + " ranges [" + StringUtils.join(ranges, ", ") + "]");

        Map<Range<Token>, List<InetAddress>> currentReplicaEndpoints = new HashMap<Range<Token>, List<InetAddress>>();

        // Find (for each range) all nodes that store replicas for these ranges as well
        for (Range<Token> range : ranges)
            currentReplicaEndpoints.put(range, Keyspace.open(keyspaceName).getReplicationStrategy().calculateNaturalEndpoints(range.right, tokenMetadata.cloneOnlyTokenMap()));

        TokenMetadata temp = tokenMetadata.cloneAfterAllLeft();

        // endpoint might or might not be 'leaving'. If it was not leaving (that is, removenode
        // command was used), it is still present in temp and must be removed.
        if (temp.isMember(endpoint))
            temp.removeEndpoint(endpoint);

        Multimap<Range<Token>, InetAddress> changedRanges = HashMultimap.create();

        // Go through the ranges and for each range check who will be
        // storing replicas for these ranges when the leaving endpoint
        // is gone. Whoever is present in newReplicaEndpoints list, but
        // not in the currentReplicaEndpoints list, will be needing the
        // range.
        for (Range<Token> range : ranges)
        {
            Collection<InetAddress> newReplicaEndpoints = Keyspace.open(keyspaceName).getReplicationStrategy().calculateNaturalEndpoints(range.right, temp);
            newReplicaEndpoints.removeAll(currentReplicaEndpoints.get(range));
            if (logger.isDebugEnabled())
                if (newReplicaEndpoints.isEmpty())
                    logger.debug("Range " + range + " already in all replicas");
                else
                    logger.debug("Range " + range + " will be responsibility of " + StringUtils.join(newReplicaEndpoints, ", "));
            changedRanges.putAll(range, newReplicaEndpoints);
        }

        return changedRanges;
    }

    public void onJoin(InetAddress endpoint, EndpointState epState)
    {
        for (Map.Entry<ApplicationState, VersionedValue> entry : epState.getApplicationStateMap().entrySet())
        {
            onChange(endpoint, entry.getKey(), entry.getValue());
        }
    }

    public void onAlive(InetAddress endpoint, EndpointState state)
    {
        if (isClientMode)
            return;

        if (tokenMetadata.isMember(endpoint))
        {
            HintedHandOffManager.instance.scheduleHintDelivery(endpoint);
            for (IEndpointLifecycleSubscriber subscriber : lifecycleSubscribers)
                subscriber.onUp(endpoint);
        }
        else
        {
            for (IEndpointLifecycleSubscriber subscriber : lifecycleSubscribers)
                subscriber.onJoinCluster(endpoint);
        }
    }

    public void onRemove(InetAddress endpoint)
    {
        tokenMetadata.removeEndpoint(endpoint);
        PendingRangeCalculatorService.instance.update();
    }

    public void onDead(InetAddress endpoint, EndpointState state)
    {
        MessagingService.instance().convict(endpoint);
        if (!isClientMode)
        {
            for (IEndpointLifecycleSubscriber subscriber : lifecycleSubscribers)
                subscriber.onDown(endpoint);
        }
    }

    public void onRestart(InetAddress endpoint, EndpointState state)
    {
        // If we have restarted before the node was even marked down, we need to reset the connection pool
        if (state.isAlive())
            onDead(endpoint, state);
    }

    /** raw load value */
    public double getLoad()
    {
        double bytes = 0;
        for (String keyspaceName : Schema.instance.getKeyspaces())
        {
            Keyspace keyspace = Keyspace.open(keyspaceName);
            for (ColumnFamilyStore cfs : keyspace.getColumnFamilyStores())
                bytes += cfs.getLiveDiskSpaceUsed();
        }
        return bytes;
    }

    public String getLoadString()
    {
        return FileUtils.stringifyFileSize(getLoad());
    }

    public Map<String, String> getLoadMap()
    {
        Map<String, String> map = new HashMap<String, String>();
        for (Map.Entry<InetAddress,Double> entry : LoadBroadcaster.instance.getLoadInfo().entrySet())
        {
            map.put(entry.getKey().getHostAddress(), FileUtils.stringifyFileSize(entry.getValue()));
        }
        // gossiper doesn't see its own updates, so we need to special-case the local node
        map.put(FBUtilities.getBroadcastAddress().getHostAddress(), getLoadString());
        return map;
    }

    public final void deliverHints(String host) throws UnknownHostException
    {
        HintedHandOffManager.instance.scheduleHintDelivery(host);
    }

    public Collection<Token> getLocalTokens()
    {
        Collection<Token> tokens = SystemKeyspace.getSavedTokens();
        assert tokens != null && !tokens.isEmpty(); // should not be called before initServer sets this
        return tokens;
    }

    /* These methods belong to the MBean interface */

    public List<String> getTokens()
    {
        return getTokens(FBUtilities.getBroadcastAddress());
    }

    public List<String> getTokens(String endpoint) throws UnknownHostException
    {
        return getTokens(InetAddress.getByName(endpoint));
    }

    private List<String> getTokens(InetAddress endpoint)
    {
        List<String> strTokens = new ArrayList<String>();
        for (Token tok : getTokenMetadata().getTokens(endpoint))
            strTokens.add(tok.toString());
        return strTokens;
    }

    public String getReleaseVersion()
    {
        return FBUtilities.getReleaseVersionString();
    }

    public String getSchemaVersion()
    {
        return Schema.instance.getVersion().toString();
    }

    public List<String> getLeavingNodes()
    {
        return stringify(tokenMetadata.getLeavingEndpoints());
    }

    public List<String> getMovingNodes()
    {
        List<String> endpoints = new ArrayList<String>();

        for (Pair<Token, InetAddress> node : tokenMetadata.getMovingEndpoints())
        {
            endpoints.add(node.right.getHostAddress());
        }

        return endpoints;
    }

    public List<String> getJoiningNodes()
    {
        return stringify(tokenMetadata.getBootstrapTokens().values());
    }

    public List<String> getLiveNodes()
    {
        return stringify(Gossiper.instance.getLiveMembers());
    }

    public List<String> getUnreachableNodes()
    {
        return stringify(Gossiper.instance.getUnreachableMembers());
    }

    public String[] getAllDataFileLocations()
    {
        String[] locations = DatabaseDescriptor.getAllDataFileLocations();
        for (int i = 0; i < locations.length; i++)
            locations[i] = FileUtils.getCanonicalPath(locations[i]);
        return locations;
    }

    public String getCommitLogLocation()
    {
        return FileUtils.getCanonicalPath(DatabaseDescriptor.getCommitLogLocation());
    }

    public String getSavedCachesLocation()
    {
        return FileUtils.getCanonicalPath(DatabaseDescriptor.getSavedCachesLocation());
    }

    private List<String> stringify(Iterable<InetAddress> endpoints)
    {
        List<String> stringEndpoints = new ArrayList<String>();
        for (InetAddress ep : endpoints)
        {
            stringEndpoints.add(ep.getHostAddress());
        }
        return stringEndpoints;
    }

    public int getCurrentGenerationNumber()
    {
        return Gossiper.instance.getCurrentGenerationNumber(FBUtilities.getBroadcastAddress());
    }

    public void forceKeyspaceCleanup(String keyspaceName, String... columnFamilies) throws IOException, ExecutionException, InterruptedException
    {
        if (keyspaceName.equals(Keyspace.SYSTEM_KS))
            throw new RuntimeException("Cleanup of the system keyspace is neither necessary nor wise");

        CounterId.OneShotRenewer counterIdRenewer = new CounterId.OneShotRenewer();
        for (ColumnFamilyStore cfStore : getValidColumnFamilies(false, false, keyspaceName, columnFamilies))
        {
            cfStore.forceCleanup(counterIdRenewer);
        }
    }

    public void scrub(boolean disableSnapshot, String keyspaceName, String... columnFamilies) throws IOException, ExecutionException, InterruptedException
    {
        for (ColumnFamilyStore cfStore : getValidColumnFamilies(false, false, keyspaceName, columnFamilies))
            cfStore.scrub(disableSnapshot);
    }

    public void upgradeSSTables(String keyspaceName, boolean excludeCurrentVersion, String... columnFamilies) throws IOException, ExecutionException, InterruptedException
    {
        for (ColumnFamilyStore cfStore : getValidColumnFamilies(true, true, keyspaceName, columnFamilies))
            cfStore.sstablesRewrite(excludeCurrentVersion);
    }

    public void forceKeyspaceCompaction(String keyspaceName, String... columnFamilies) throws IOException, ExecutionException, InterruptedException
    {
        for (ColumnFamilyStore cfStore : getValidColumnFamilies(true, false, keyspaceName, columnFamilies))
        {
            cfStore.forceMajorCompaction();
        }
    }

    /**
     * Takes the snapshot for the given keyspaces. A snapshot name must be specified.
     *
     * @param tag the tag given to the snapshot; may not be null or empty
     * @param keyspaceNames the names of the keyspaces to snapshot; empty means "all."
     */
    public void takeSnapshot(String tag, String... keyspaceNames) throws IOException
    {
        if (tag == null || tag.equals(""))
            throw new IOException("You must supply a snapshot name.");

        Iterable<Keyspace> keyspaces;
        if (keyspaceNames.length == 0)
        {
            keyspaces = Keyspace.all();
        }
        else
        {
            ArrayList<Keyspace> t = new ArrayList<Keyspace>(keyspaceNames.length);
            for (String keyspaceName : keyspaceNames)
                t.add(getValidKeyspace(keyspaceName));
            keyspaces = t;
        }

        // Do a check to see if this snapshot exists before we actually snapshot
        for (Keyspace keyspace : keyspaces)
            if (keyspace.snapshotExists(tag))
                throw new IOException("Snapshot " + tag + " already exists.");


        for (Keyspace keyspace : keyspaces)
            keyspace.snapshot(tag, null);
    }

    /**
     * Takes the snapshot of a specific column family. A snapshot name must be specified.
     *
     * @param keyspaceName the keyspace which holds the specified column family
     * @param columnFamilyName the column family to snapshot
     * @param tag the tag given to the snapshot; may not be null or empty
     */
    public void takeColumnFamilySnapshot(String keyspaceName, String columnFamilyName, String tag) throws IOException
    {
        if (keyspaceName == null)
            throw new IOException("You must supply a keyspace name");

        if (columnFamilyName == null)
            throw new IOException("You must supply a column family name");
        if (columnFamilyName.contains("."))
            throw new IllegalArgumentException("Cannot take a snapshot of a secondary index by itself. Run snapshot on the column family that owns the index.");

        if (tag == null || tag.equals(""))
            throw new IOException("You must supply a snapshot name.");

        Keyspace keyspace = getValidKeyspace(keyspaceName);
        if (keyspace.snapshotExists(tag))
            throw new IOException("Snapshot " + tag + " already exists.");

        keyspace.snapshot(tag, columnFamilyName);
    }

    private Keyspace getValidKeyspace(String keyspaceName) throws IOException
    {
        if (!Schema.instance.getKeyspaces().contains(keyspaceName))
        {
            throw new IOException("Keyspace " + keyspaceName + " does not exist");
        }
        return Keyspace.open(keyspaceName);
    }

    /**
     * Remove the snapshot with the given name from the given keyspaces.
     * If no tag is specified we will remove all snapshots.
     */
    public void clearSnapshot(String tag, String... keyspaceNames) throws IOException
    {
        if(tag == null)
            tag = "";

        Iterable<Keyspace> keyspaces;
        if (keyspaceNames.length == 0)
        {
            keyspaces = Keyspace.all();
        }
        else
        {
            ArrayList<Keyspace> tempKeyspaces = new ArrayList<Keyspace>(keyspaceNames.length);
            for(String keyspaceName : keyspaceNames)
                tempKeyspaces.add(getValidKeyspace(keyspaceName));
            keyspaces = tempKeyspaces;
        }

        for (Keyspace keyspace : keyspaces)
            keyspace.clearSnapshot(tag);

        if (logger.isDebugEnabled())
            logger.debug("Cleared out snapshot directories");
    }

    /**
     * @param allowIndexes Allow index CF names to be passed in
     * @param autoAddIndexes Automatically add secondary indexes if a CF has them
     * @param keyspaceName keyspace
     * @param cfNames CFs
     */
    public Iterable<ColumnFamilyStore> getValidColumnFamilies(boolean allowIndexes, boolean autoAddIndexes, String keyspaceName, String... cfNames) throws IOException
    {
        Keyspace keyspace = getValidKeyspace(keyspaceName);

        if (cfNames.length == 0)
            // all stores are interesting
            return keyspace.getColumnFamilyStores();

        // filter out interesting stores
        Set<ColumnFamilyStore> valid = new HashSet<ColumnFamilyStore>();
        for (String cfName : cfNames)
        {
            //if the CF name is an index, just flush the CF that owns the index
            String baseCfName = cfName;
            String idxName = null;
            if (cfName.contains(".")) // secondary index
            {
                if(!allowIndexes)
                {
                   logger.warn("Operation not allowed on secondary Index column family ({})", cfName);
                    continue;
                }

                String[] parts = cfName.split("\\.", 2);
                baseCfName = parts[0];
                idxName = parts[1];
            }

            ColumnFamilyStore cfStore = keyspace.getColumnFamilyStore(baseCfName);
            if (cfStore == null)
            {
                // this means there was a cf passed in that is not recognized in the keyspace. report it and continue.
                logger.warn(String.format("Invalid column family specified: %s. Proceeding with others.", baseCfName));
                continue;
            }
            if (idxName != null)
            {
                Collection< SecondaryIndex > indexes = cfStore.indexManager.getIndexesByNames(new HashSet<String>(Arrays.asList(cfName)));
                if (indexes.isEmpty())
                    logger.warn(String.format("Invalid column family index specified: %s/%s. Proceeding with others.", baseCfName, idxName));
                else
                    valid.add(Iterables.get(indexes, 0).getIndexCfs());
            }
            else
            {
                valid.add(cfStore);
                if(autoAddIndexes)
                {
                    for(SecondaryIndex si : cfStore.indexManager.getIndexes())
                    {
                        logger.info("adding secondary index {} to operation", si.getIndexName());
                        valid.add(si.getIndexCfs());
                    }
                }
            }
        }
        return valid;
    }

    /**
     * Flush all memtables for a keyspace and column families.
     * @param keyspaceName
     * @param columnFamilies
     * @throws IOException
     */
    public void forceKeyspaceFlush(final String keyspaceName, final String... columnFamilies) throws IOException
    {
        for (ColumnFamilyStore cfStore : getValidColumnFamilies(true, false, keyspaceName, columnFamilies))
        {
            logger.debug("Forcing flush on keyspace " + keyspaceName + ", CF " + cfStore.name);
            cfStore.forceBlockingFlush();
        }
    }

    /**
     * Sends JMX notification to subscribers.
     *
     * @param type Message type
     * @param message Message itself
     * @param userObject Arbitrary object to attach to notification
     */
    public void sendNotification(String type, String message, Object userObject)
    {
        Notification jmxNotification = new Notification(type, jmxObjectName, notificationSerialNumber.incrementAndGet(), message);
        jmxNotification.setUserData(userObject);
        sendNotification(jmxNotification);
    }

    public int forceRepairAsync(final String keyspace, final boolean isSequential, final Collection<String> dataCenters, final boolean primaryRange, final String... columnFamilies)
    {
        final Collection<Range<Token>> ranges = primaryRange ? getLocalPrimaryRanges(keyspace) : getLocalRanges(keyspace);
        return forceRepairAsync(keyspace, isSequential, dataCenters, ranges, columnFamilies);
    }

    public int forceRepairAsync(final String keyspace, final boolean isSequential, final Collection<String> dataCenters, final Collection<Range<Token>> ranges, final String... columnFamilies)
    {
        if (Keyspace.SYSTEM_KS.equals(keyspace) || ranges.isEmpty())
            return 0;

        final int cmd = nextRepairCommand.incrementAndGet();
        if (ranges.size() > 0)
        {
            new Thread(createRepairTask(cmd, keyspace, ranges, isSequential, dataCenters, columnFamilies)).start();
        }
        return cmd;
    }

    public int forceRepairAsync(final String keyspace, final boolean isSequential, final boolean isLocal, final boolean primaryRange, final String... columnFamilies)
    {
        final Collection<Range<Token>> ranges = primaryRange ? getLocalPrimaryRanges(keyspace) : getLocalRanges(keyspace);
        return forceRepairAsync(keyspace, isSequential, isLocal, ranges, columnFamilies);
    }

    public int forceRepairAsync(final String keyspace, final boolean isSequential, final boolean isLocal, final Collection<Range<Token>> ranges, final String... columnFamilies)
    {
        if (Keyspace.SYSTEM_KS.equals(keyspace) || ranges.isEmpty())
            return 0;

        final int cmd = nextRepairCommand.incrementAndGet();
        if (ranges.size() > 0)
        {
            new Thread(createRepairTask(cmd, keyspace, ranges, isSequential, isLocal, columnFamilies)).start();
        }
        return cmd;
    }

    public int forceRepairRangeAsync(String beginToken, String endToken, final String keyspaceName, boolean isSequential, Collection<String> dataCenters, final String... columnFamilies)
    {
        Token parsedBeginToken = getPartitioner().getTokenFactory().fromString(beginToken);
        Token parsedEndToken = getPartitioner().getTokenFactory().fromString(endToken);

        logger.info("starting user-requested repair of range ({}, {}] for keyspace {} and column families {}",
                    parsedBeginToken, parsedEndToken, keyspaceName, columnFamilies);
        return forceRepairAsync(keyspaceName, isSequential, dataCenters, Collections.singleton(new Range<Token>(parsedBeginToken, parsedEndToken)), columnFamilies);
    }

    public int forceRepairRangeAsync(String beginToken, String endToken, final String keyspaceName, boolean isSequential, boolean isLocal, final String... columnFamilies)
    {
        Token parsedBeginToken = getPartitioner().getTokenFactory().fromString(beginToken);
        Token parsedEndToken = getPartitioner().getTokenFactory().fromString(endToken);

        logger.info("starting user-requested repair of range ({}, {}] for keyspace {} and column families {}",
                    parsedBeginToken, parsedEndToken, keyspaceName, columnFamilies);
        return forceRepairAsync(keyspaceName, isSequential, isLocal, Collections.singleton(new Range<Token>(parsedBeginToken, parsedEndToken)), columnFamilies);
    }


    /**
     * Trigger proactive repair for a keyspace and column families.
     * @param keyspaceName
     * @param columnFamilies
     * @throws IOException
     */
    public void forceKeyspaceRepair(final String keyspaceName, boolean isSequential, boolean isLocal, final String... columnFamilies) throws IOException
    {
        forceKeyspaceRepairRange(keyspaceName, getLocalRanges(keyspaceName), isSequential, isLocal, columnFamilies);
    }

    public void forceKeyspaceRepairPrimaryRange(final String keyspaceName, boolean isSequential, boolean isLocal, final String... columnFamilies) throws IOException
    {
        forceKeyspaceRepairRange(keyspaceName, getLocalPrimaryRanges(keyspaceName), isSequential, isLocal, columnFamilies);
    }

    public void forceKeyspaceRepairRange(String beginToken, String endToken, final String keyspaceName, boolean isSequential, boolean isLocal, final String... columnFamilies) throws IOException
    {
        Token parsedBeginToken = getPartitioner().getTokenFactory().fromString(beginToken);
        Token parsedEndToken = getPartitioner().getTokenFactory().fromString(endToken);

        logger.info("starting user-requested repair of range ({}, {}] for keyspace {} and column families {}",
                    parsedBeginToken, parsedEndToken, keyspaceName, columnFamilies);
        forceKeyspaceRepairRange(keyspaceName, Collections.singleton(new Range<Token>(parsedBeginToken, parsedEndToken)), isSequential, isLocal, columnFamilies);
    }

    public void forceKeyspaceRepairRange(final String keyspaceName, final Collection<Range<Token>> ranges, boolean isSequential, boolean isLocal, final String... columnFamilies) throws IOException
    {
        if (Keyspace.SYSTEM_KS.equalsIgnoreCase(keyspaceName))
            return;
        createRepairTask(nextRepairCommand.incrementAndGet(), keyspaceName, ranges, isSequential, isLocal, columnFamilies).run();
    }

    private FutureTask<Object> createRepairTask(final int cmd, final String keyspace, final Collection<Range<Token>> ranges, final boolean isSequential, final boolean isLocal, final String... columnFamilies)
    {
        Set<String> dataCenters = null;
        if (isLocal)
        {
            dataCenters = Sets.newHashSet(DatabaseDescriptor.getLocalDataCenter());
        }
        return createRepairTask(cmd, keyspace, ranges, isSequential, dataCenters, columnFamilies);
    }

    private FutureTask<Object> createRepairTask(final int cmd, final String keyspace, final Collection<Range<Token>> ranges, final boolean isSequential, final Collection<String> dataCenters, final String... columnFamilies)
    {
        return new FutureTask<Object>(new WrappedRunnable()
        {
            protected void runMayThrow() throws Exception
            {
                String message = String.format("Starting repair command #%d, repairing %d ranges for keyspace %s", cmd, ranges.size(), keyspace);
                logger.info(message);
                sendNotification("repair", message, new int[]{cmd, ActiveRepairService.Status.STARTED.ordinal()});

                if (dataCenters != null && !dataCenters.contains(DatabaseDescriptor.getLocalDataCenter()))
                {
                    message = String.format("Cancelling repair command #%d (the local data center must be part of the repair)", cmd);
                    logger.error(message);
                    sendNotification("repair", message, new int[]{cmd, ActiveRepairService.Status.FINISHED.ordinal()});
                    return;
                }

                List<RepairFuture> futures = new ArrayList<RepairFuture>(ranges.size());
                for (Range<Token> range : ranges)
                {
                    RepairFuture future;
                    try
                    {
                        future = forceKeyspaceRepair(range, keyspace, isSequential, dataCenters, columnFamilies);
                    }
                    catch (IllegalArgumentException e)
                    {
                        logger.error("Repair session failed:", e);
                        sendNotification("repair", message, new int[]{cmd, ActiveRepairService.Status.SESSION_FAILED.ordinal()});
                        continue;
                    }
                    if (future == null)
                        continue;
                    futures.add(future);
                    // wait for a session to be done with its differencing before starting the next one
                    try
                    {
                        future.session.differencingDone.await();
                    }
                    catch (InterruptedException e)
                    {
                        message = "Interrupted while waiting for the differencing of repair session " + future.session + " to be done. Repair may be imprecise.";
                        logger.error(message, e);
                        sendNotification("repair", message, new int[]{cmd, ActiveRepairService.Status.SESSION_FAILED.ordinal()});
                    }
                }
                for (RepairFuture future : futures)
                {
                    try
                    {
                        future.get();
                        message = String.format("Repair session %s for range %s finished", future.session.getId(), future.session.getRange().toString());
                        logger.info(message);
                        sendNotification("repair", message, new int[]{cmd, ActiveRepairService.Status.SESSION_SUCCESS.ordinal()});
                    }
                    catch (ExecutionException e)
                    {
                        message = String.format("Repair session %s for range %s failed with error %s", future.session.getId(), future.session.getRange().toString(), e.getCause().getMessage());
                        logger.error(message, e);
                        sendNotification("repair", message, new int[]{cmd, ActiveRepairService.Status.SESSION_FAILED.ordinal()});
                    }
                    catch (Exception e)
                    {
                        message = String.format("Repair session %s for range %s failed with error %s", future.session.getId(), future.session.getRange().toString(), e.getMessage());
                        logger.error(message, e);
                        sendNotification("repair", message, new int[]{cmd, ActiveRepairService.Status.SESSION_FAILED.ordinal()});
                    }
                }
                sendNotification("repair", String.format("Repair command #%d finished", cmd), new int[]{cmd, ActiveRepairService.Status.FINISHED.ordinal()});
            }
        }, null);
    }

    public RepairFuture forceKeyspaceRepair(final Range<Token> range, final String keyspaceName, boolean isSequential, Collection<String> dataCenters, final String... columnFamilies) throws IOException
    {
        ArrayList<String> names = new ArrayList<String>();
        for (ColumnFamilyStore cfStore : getValidColumnFamilies(false, false, keyspaceName, columnFamilies))
        {
            names.add(cfStore.name);
        }

        if (names.isEmpty())
        {
            logger.info("No column family to repair for keyspace " + keyspaceName);
            return null;
        }

        return ActiveRepairService.instance.submitRepairSession(range, keyspaceName, isSequential, dataCenters, names.toArray(new String[names.size()]));
    }

    public void forceTerminateAllRepairSessions() {
        ActiveRepairService.instance.terminateSessions();
    }

    /* End of MBean interface methods */

    /**
     * Get the "primary ranges" for the specified keyspace and endpoint.
     * "Primary ranges" are the ranges that the node is responsible for storing replica primarily.
     * The node that stores replica primarily is defined as the first node returned
     * by {@link AbstractReplicationStrategy#calculateNaturalEndpoints}.
     *
     * @param keyspace
     * @param ep endpoint we are interested in.
     * @return primary ranges for the specified endpoint.
     */
    public Collection<Range<Token>> getPrimaryRangesForEndpoint(String keyspace, InetAddress ep)
    {
        AbstractReplicationStrategy strategy = Keyspace.open(keyspace).getReplicationStrategy();
        Collection<Range<Token>> primaryRanges = new HashSet<Range<Token>>();
        TokenMetadata metadata = tokenMetadata.cloneOnlyTokenMap();
        for (Token token : metadata.sortedTokens())
        {
            List<InetAddress> endpoints = strategy.calculateNaturalEndpoints(token, metadata);
            if (endpoints.size() > 0 && endpoints.get(0).equals(ep))
                primaryRanges.add(new Range<Token>(metadata.getPredecessor(token), token));
        }
        return primaryRanges;
    }

    /**
     * Previously, primary range is the range that the node is responsible for and calculated
     * only from the token assigned to the node.
     * But this does not take replication strategy into account, and therefore returns insufficient
     * range especially using NTS with replication only to certain DC(see CASSANDRA-5424).
     *
     * @deprecated
     * @param ep endpoint we are interested in.
     * @return range for the specified endpoint.
     */
    @Deprecated
    @VisibleForTesting
    public Range<Token> getPrimaryRangeForEndpoint(InetAddress ep)
    {
        return tokenMetadata.getPrimaryRangeFor(tokenMetadata.getToken(ep));
    }

    /**
     * Get all ranges an endpoint is responsible for (by keyspace)
     * @param ep endpoint we are interested in.
     * @return ranges for the specified endpoint.
     */
    Collection<Range<Token>> getRangesForEndpoint(String keyspaceName, InetAddress ep)
    {
        return Keyspace.open(keyspaceName).getReplicationStrategy().getAddressRanges().get(ep);
    }

    /**
     * Get all ranges that span the ring given a set
     * of tokens. All ranges are in sorted order of
     * ranges.
     * @return ranges in sorted order
    */
    public List<Range<Token>> getAllRanges(List<Token> sortedTokens)
    {
        if (logger.isDebugEnabled())
            logger.debug("computing ranges for " + StringUtils.join(sortedTokens, ", "));

        if (sortedTokens.isEmpty())
            return Collections.emptyList();
        int size = sortedTokens.size();
        List<Range<Token>> ranges = new ArrayList<Range<Token>>(size + 1);
        for (int i = 1; i < size; ++i)
        {
            Range<Token> range = new Range<Token>(sortedTokens.get(i - 1), sortedTokens.get(i));
            ranges.add(range);
        }
        Range<Token> range = new Range<Token>(sortedTokens.get(size - 1), sortedTokens.get(0));
        ranges.add(range);

        return ranges;
    }

    /**
     * This method returns the N endpoints that are responsible for storing the
     * specified key i.e for replication.
     *
     * @param keyspaceName keyspace name also known as keyspace
     * @param cf Column family name
     * @param key key for which we need to find the endpoint
     * @return the endpoint responsible for this key
     */
    public List<InetAddress> getNaturalEndpoints(String keyspaceName, String cf, String key)
    {
        CFMetaData cfMetaData = Schema.instance.getKSMetaData(keyspaceName).cfMetaData().get(cf);
        return getNaturalEndpoints(keyspaceName, getPartitioner().getToken(cfMetaData.getKeyValidator().fromString(key)));
    }

    public List<InetAddress> getNaturalEndpoints(String keyspaceName, ByteBuffer key)
    {
        return getNaturalEndpoints(keyspaceName, getPartitioner().getToken(key));
    }

    /**
     * This method returns the N endpoints that are responsible for storing the
     * specified key i.e for replication.
     *
     * @param keyspaceName keyspace name also known as keyspace
     * @param pos position for which we need to find the endpoint
     * @return the endpoint responsible for this token
     */
    public List<InetAddress> getNaturalEndpoints(String keyspaceName, RingPosition pos)
    {
        return Keyspace.open(keyspaceName).getReplicationStrategy().getNaturalEndpoints(pos);
    }

    /**
     * This method attempts to return N endpoints that are responsible for storing the
     * specified key i.e for replication.
     *
     * @param keyspace keyspace name also known as keyspace
     * @param key key for which we need to find the endpoint
     * @return the endpoint responsible for this key
     */
    public List<InetAddress> getLiveNaturalEndpoints(Keyspace keyspace, ByteBuffer key)
    {
        return getLiveNaturalEndpoints(keyspace, getPartitioner().decorateKey(key));
    }

    public List<InetAddress> getLiveNaturalEndpoints(Keyspace keyspace, RingPosition pos)
    {
        List<InetAddress> endpoints = keyspace.getReplicationStrategy().getNaturalEndpoints(pos);
        List<InetAddress> liveEps = new ArrayList<InetAddress>(endpoints.size());

        for (InetAddress endpoint : endpoints)
        {
            if (FailureDetector.instance.isAlive(endpoint))
                liveEps.add(endpoint);
        }

        return liveEps;
    }

    public void setLog4jLevel(String classQualifier, String rawLevel)
    {
        Level level = Level.toLevel(rawLevel);
        org.apache.log4j.Logger.getLogger(classQualifier).setLevel(level);
        logger.info("set log level to " + level + " for classes under '" + classQualifier + "' (if the level doesn't look like '" + rawLevel + "' then log4j couldn't parse '" + rawLevel + "')");
    }

    /**
     * @return list of Token ranges (_not_ keys!) together with estimated key count,
     *      breaking up the data this node is responsible for into pieces of roughly keysPerSplit
     */
    public List<Pair<Range<Token>, Long>> getSplits(String keyspaceName, String cfName, Range<Token> range, int keysPerSplit, CFMetaData metadata)
    {
        Keyspace t = Keyspace.open(keyspaceName);
        ColumnFamilyStore cfs = t.getColumnFamilyStore(cfName);
        List<DecoratedKey> keys = keySamples(Collections.singleton(cfs), range);

        final long totalRowCountEstimate = (keys.size() + 1) * metadata.getIndexInterval();

        // splitCount should be much smaller than number of key samples, to avoid huge sampling error
        final int minSamplesPerSplit = 4;
        final int maxSplitCount = keys.size() / minSamplesPerSplit + 1;
        final int splitCount = Math.max(1, Math.min(maxSplitCount, (int)(totalRowCountEstimate / keysPerSplit)));

        List<Token> tokens = keysToTokens(range, keys);
        return getSplits(tokens, splitCount, metadata);
    }

    private List<Pair<Range<Token>, Long>> getSplits(List<Token> tokens, int splitCount, CFMetaData metadata)
    {
        final double step = (double) (tokens.size() - 1) / splitCount;
        int prevIndex = 0;
        Token prevToken = tokens.get(0);
        List<Pair<Range<Token>, Long>> splits = Lists.newArrayListWithExpectedSize(splitCount);
        for (int i = 1; i <= splitCount; i++)
        {
            int index = (int) Math.round(i * step);
            Token token = tokens.get(index);
            long rowCountEstimate = (index - prevIndex) * metadata.getIndexInterval();
            splits.add(Pair.create(new Range<Token>(prevToken, token), rowCountEstimate));
            prevIndex = index;
            prevToken = token;
        }
        return splits;
    }

    private List<Token> keysToTokens(Range<Token> range, List<DecoratedKey> keys)
    {
        List<Token> tokens = Lists.newArrayListWithExpectedSize(keys.size() + 2);
        tokens.add(range.left);
        for (DecoratedKey key : keys)
            tokens.add(key.token);
        tokens.add(range.right);
        return tokens;
    }

    private List<DecoratedKey> keySamples(Iterable<ColumnFamilyStore> cfses, Range<Token> range)
    {
        List<DecoratedKey> keys = new ArrayList<DecoratedKey>();
        for (ColumnFamilyStore cfs : cfses)
            Iterables.addAll(keys, cfs.keySamples(range));
        FBUtilities.sortSampledKeys(keys, range);
        return keys;
    }

    /**
     * Broadcast leaving status and update local tokenMetadata accordingly
     */
    private void startLeaving()
    {
        Gossiper.instance.addLocalApplicationState(ApplicationState.STATUS, valueFactory.leaving(getLocalTokens()));
        tokenMetadata.addLeavingEndpoint(FBUtilities.getBroadcastAddress());
        PendingRangeCalculatorService.instance.update();
    }

    public void decommission() throws InterruptedException
    {
        if (!tokenMetadata.isMember(FBUtilities.getBroadcastAddress()))
            throw new UnsupportedOperationException("local node is not a member of the token ring yet");
        if (tokenMetadata.cloneAfterAllLeft().sortedTokens().size() < 2)
            throw new UnsupportedOperationException("no other normal nodes in the ring; decommission would be pointless");

        PendingRangeCalculatorService.instance.blockUntilFinished();
        for (String keyspaceName : Schema.instance.getNonSystemKeyspaces())
        {
            if (tokenMetadata.getPendingRanges(keyspaceName, FBUtilities.getBroadcastAddress()).size() > 0)
                throw new UnsupportedOperationException("data is currently moving to this node; unable to leave the ring");
        }

        if (logger.isDebugEnabled())
            logger.debug("DECOMMISSIONING");
        startLeaving();
        setMode(Mode.LEAVING, "sleeping " + RING_DELAY + " ms for pending range setup", true);
        Thread.sleep(RING_DELAY);

        Runnable finishLeaving = new Runnable()
        {
            public void run()
            {
                shutdownClientServers();
                Gossiper.instance.stop();
                MessagingService.instance().shutdown();
                StageManager.shutdownNow();
                setMode(Mode.DECOMMISSIONED, true);
                // let op be responsible for killing the process
            }
        };
        unbootstrap(finishLeaving);
    }

    private void leaveRing()
    {
        SystemKeyspace.setBootstrapState(SystemKeyspace.BootstrapState.NEEDS_BOOTSTRAP);
        tokenMetadata.removeEndpoint(FBUtilities.getBroadcastAddress());
        PendingRangeCalculatorService.instance.update();

        Gossiper.instance.addLocalApplicationState(ApplicationState.STATUS, valueFactory.left(getLocalTokens(),Gossiper.computeExpireTime()));
        int delay = Math.max(RING_DELAY, Gossiper.intervalInMillis * 2);
        logger.info("Announcing that I have left the ring for " + delay + "ms");
        Uninterruptibles.sleepUninterruptibly(delay, TimeUnit.MILLISECONDS);
    }

    private void unbootstrap(final Runnable onFinish)
    {
        Map<String, Multimap<Range<Token>, InetAddress>> rangesToStream = new HashMap<String, Multimap<Range<Token>, InetAddress>>();

        for (final String keyspaceName : Schema.instance.getNonSystemKeyspaces())
        {
            Multimap<Range<Token>, InetAddress> rangesMM = getChangedRangesForLeaving(keyspaceName, FBUtilities.getBroadcastAddress());

            if (logger.isDebugEnabled())
                logger.debug("Ranges needing transfer are [" + StringUtils.join(rangesMM.keySet(), ",") + "]");

            rangesToStream.put(keyspaceName, rangesMM);
        }

        setMode(Mode.LEAVING, "streaming data to other nodes", true);

        Future<StreamState> streamSuccess = streamRanges(rangesToStream);
        Future<StreamState> hintsSuccess = streamHints();

        // wait for the transfer runnables to signal the latch.
        logger.debug("waiting for stream aks.");
        try
        {
            streamSuccess.get();
            hintsSuccess.get();
        }
        catch (ExecutionException | InterruptedException e)
        {
            throw new RuntimeException(e);
        }
        logger.debug("stream acks all received.");
        leaveRing();
        onFinish.run();
    }

    private Future<StreamState> streamHints()
    {
        if (HintedHandOffManager.instance.listEndpointsPendingHints().size() == 0)
            return Futures.immediateFuture(null);

        // gather all live nodes in the cluster that aren't also leaving
        List<InetAddress> candidates = new ArrayList<InetAddress>(StorageService.instance.getTokenMetadata().cloneAfterAllLeft().getAllEndpoints());
        candidates.remove(FBUtilities.getBroadcastAddress());
        for (Iterator<InetAddress> iter = candidates.iterator(); iter.hasNext(); )
        {
            InetAddress address = iter.next();
            if (!FailureDetector.instance.isAlive(address))
                iter.remove();
        }

        if (candidates.isEmpty())
        {
            logger.warn("Unable to stream hints since no live endpoints seen");
            return Futures.immediateFuture(null);
        }
        else
        {
            // stream to the closest peer as chosen by the snitch
            DatabaseDescriptor.getEndpointSnitch().sortByProximity(FBUtilities.getBroadcastAddress(), candidates);
            InetAddress hintsDestinationHost = candidates.get(0);

            // stream all hints -- range list will be a singleton of "the entire ring"
            Token token = StorageService.getPartitioner().getMinimumToken();
            List<Range<Token>> ranges = Collections.singletonList(new Range<Token>(token, token));

            return new StreamPlan("Hints").transferRanges(hintsDestinationHost,
                                                                      Keyspace.SYSTEM_KS,
                                                                      ranges,
                                                                      SystemKeyspace.HINTS_CF)
                                                      .execute();
        }
    }

    public void move(String newToken) throws IOException
    {
        try
        {
            getPartitioner().getTokenFactory().validate(newToken);
        }
        catch (ConfigurationException e)
        {
            throw new IOException(e.getMessage());
        }
        move(getPartitioner().getTokenFactory().fromString(newToken));
    }

    /**
     * move the node to new token or find a new token to boot to according to load
     *
     * @param newToken new token to boot to, or if null, find balanced token to boot to
     *
     * @throws IOException on any I/O operation error
     */
    private void move(Token newToken) throws IOException
    {
        if (newToken == null)
            throw new IOException("Can't move to the undefined (null) token.");

        if (tokenMetadata.sortedTokens().contains(newToken))
            throw new IOException("target token " + newToken + " is already owned by another node.");

        // address of the current node
        InetAddress localAddress = FBUtilities.getBroadcastAddress();

        // This doesn't make any sense in a vnodes environment.
        if (getTokenMetadata().getTokens(localAddress).size() > 1)
        {
            logger.error("Invalid request to move(Token); This node has more than one token and cannot be moved thusly.");
            throw new UnsupportedOperationException("This node has more than one token and cannot be moved thusly.");
        }

        List<String> keyspacesToProcess = Schema.instance.getNonSystemKeyspaces();

        PendingRangeCalculatorService.instance.blockUntilFinished();
        // checking if data is moving to this node
        for (String keyspaceName : keyspacesToProcess)
        {
            if (tokenMetadata.getPendingRanges(keyspaceName, localAddress).size() > 0)
                throw new UnsupportedOperationException("data is currently moving to this node; unable to leave the ring");
        }

        Gossiper.instance.addLocalApplicationState(ApplicationState.STATUS, valueFactory.moving(newToken));
        setMode(Mode.MOVING, String.format("Moving %s from %s to %s.", localAddress, getLocalTokens().iterator().next(), newToken), true);

        setMode(Mode.MOVING, String.format("Sleeping %s ms before start streaming/fetching ranges", RING_DELAY), true);
        Uninterruptibles.sleepUninterruptibly(RING_DELAY, TimeUnit.MILLISECONDS);

        RangeRelocator relocator = new RangeRelocator(Collections.singleton(newToken), keyspacesToProcess);

        if (relocator.streamsNeeded())
        {
            setMode(Mode.MOVING, "fetching new ranges and streaming old ranges", true);
            try
            {
                relocator.stream().get();
            }
            catch (ExecutionException | InterruptedException e)
            {
                throw new RuntimeException("Interrupted while waiting for stream/fetch ranges to finish: " + e.getMessage());
            }
        }
        else
        {
            setMode(Mode.MOVING, "No ranges to fetch/stream", true);
        }

        setTokens(Collections.singleton(newToken)); // setting new token as we have everything settled

        if (logger.isDebugEnabled())
            logger.debug("Successfully moved to new token {}", getLocalTokens().iterator().next());
    }

    private class RangeRelocator
    {
        private StreamPlan streamPlan = new StreamPlan("Bootstrap");

        private RangeRelocator(Collection<Token> tokens, List<String> keyspaceNames)
        {
            calculateToFromStreams(tokens, keyspaceNames);
        }

        private void calculateToFromStreams(Collection<Token> newTokens, List<String> keyspaceNames)
        {
            InetAddress localAddress = FBUtilities.getBroadcastAddress();
            IEndpointSnitch snitch = DatabaseDescriptor.getEndpointSnitch();
            TokenMetadata tokenMetaCloneAllSettled = tokenMetadata.cloneAfterAllSettled();
            // clone to avoid concurrent modification in calculateNaturalEndpoints
            TokenMetadata tokenMetaClone = tokenMetadata.cloneOnlyTokenMap();

            for (String keyspace : keyspaceNames)
            {
                for (Token newToken : newTokens)
                {
                    // replication strategy of the current keyspace (aka table)
                    AbstractReplicationStrategy strategy = Keyspace.open(keyspace).getReplicationStrategy();

                    // getting collection of the currently used ranges by this keyspace
                    Collection<Range<Token>> currentRanges = getRangesForEndpoint(keyspace, localAddress);
                    // collection of ranges which this node will serve after move to the new token
                    Collection<Range<Token>> updatedRanges = strategy.getPendingAddressRanges(tokenMetadata, newToken, localAddress);

                    // ring ranges and endpoints associated with them
                    // this used to determine what nodes should we ping about range data
                    Multimap<Range<Token>, InetAddress> rangeAddresses = strategy.getRangeAddresses(tokenMetaClone);

                    // calculated parts of the ranges to request/stream from/to nodes in the ring
                    Pair<Set<Range<Token>>, Set<Range<Token>>> rangesPerKeyspace = calculateStreamAndFetchRanges(currentRanges, updatedRanges);

                    /**
                     * In this loop we are going through all ranges "to fetch" and determining
                     * nodes in the ring responsible for data we are interested in
                     */
                    Multimap<Range<Token>, InetAddress> rangesToFetchWithPreferredEndpoints = ArrayListMultimap.create();
                    for (Range<Token> toFetch : rangesPerKeyspace.right)
                    {
                        for (Range<Token> range : rangeAddresses.keySet())
                        {
                            if (range.contains(toFetch))
                            {
                                List<InetAddress> endpoints = snitch.getSortedListByProximity(localAddress, rangeAddresses.get(range));
                                // storing range and preferred endpoint set
                                rangesToFetchWithPreferredEndpoints.putAll(toFetch, endpoints);
                            }
                        }
                    }

                    // calculating endpoints to stream current ranges to if needed
                    // in some situations node will handle current ranges as part of the new ranges
                    Multimap<InetAddress, Range<Token>> endpointRanges = HashMultimap.create();
                    for (Range<Token> toStream : rangesPerKeyspace.left)
                    {
                        Set<InetAddress> currentEndpoints = ImmutableSet.copyOf(strategy.calculateNaturalEndpoints(toStream.right, tokenMetaClone));
                        Set<InetAddress> newEndpoints = ImmutableSet.copyOf(strategy.calculateNaturalEndpoints(toStream.right, tokenMetaCloneAllSettled));
                        logger.debug("Range:" + toStream + "Current endpoints: " + currentEndpoints + " New endpoints: " + newEndpoints);
                        for (InetAddress address : Sets.difference(newEndpoints, currentEndpoints))
                            endpointRanges.put(address, toStream);
                    }

                    // stream ranges
                    for (InetAddress address : endpointRanges.keySet())
                        streamPlan.transferRanges(address, keyspace, endpointRanges.get(address));

                    // stream requests
                    Multimap<InetAddress, Range<Token>> workMap = RangeStreamer.getWorkMap(rangesToFetchWithPreferredEndpoints);
                    for (InetAddress address : workMap.keySet())
                        streamPlan.requestRanges(address, keyspace, workMap.get(address));

                    if (logger.isDebugEnabled())
                        logger.debug("Keyspace {}: work map {}.", keyspace, workMap);
                }
            }
        }

        public Future<StreamState> stream()
        {
            return streamPlan.execute();
        }

        public boolean streamsNeeded()
        {
            return !streamPlan.isEmpty();
        }
    }

    public void relocate(Collection<String> srcTokens) throws IOException
    {
        List<Token> tokens = new ArrayList<Token>(srcTokens.size());
        try
        {
            for (String srcT : srcTokens)
            {
                getPartitioner().getTokenFactory().validate(srcT);
                tokens.add(getPartitioner().getTokenFactory().fromString(srcT));
            }
        }
        catch (ConfigurationException e)
        {
            throw new IOException(e.getMessage());
        }
        relocateTokens(tokens);
    }

    void relocateTokens(Collection<Token> srcTokens)
    {
        assert srcTokens != null;
        InetAddress localAddress = FBUtilities.getBroadcastAddress();
        Collection<Token> localTokens = getTokenMetadata().getTokens(localAddress);
        Set<Token> tokens = new HashSet<Token>(srcTokens);

        Iterator<Token> it = tokens.iterator();
        while (it.hasNext())
        {
            Token srcT = it.next();
            if (localTokens.contains(srcT))
            {
                it.remove();
                logger.warn("cannot move {}; source and destination match", srcT);
            }
        }

        if (tokens.size() < 1)
            logger.warn("no valid token arguments specified; nothing to relocate");

        Gossiper.instance.addLocalApplicationState(ApplicationState.STATUS, valueFactory.relocating(tokens));
        setMode(Mode.RELOCATING, String.format("relocating %s to %s", tokens, localAddress.getHostAddress()), true);

        List<String> keyspaceNames = Schema.instance.getNonSystemKeyspaces();

        setMode(Mode.RELOCATING, String.format("Sleeping %s ms before start streaming/fetching ranges", RING_DELAY), true);
        Uninterruptibles.sleepUninterruptibly(RING_DELAY, TimeUnit.MILLISECONDS);

        RangeRelocator relocator = new RangeRelocator(tokens, keyspaceNames);

        if (relocator.streamsNeeded())
        {
            setMode(Mode.RELOCATING, "fetching new ranges and streaming old ranges", true);
            try
            {
                relocator.stream().get();
            }
            catch (ExecutionException | InterruptedException e)
            {
                throw new RuntimeException("Interrupted latch while waiting for stream/fetch ranges to finish: " + e.getMessage());
            }
        }
        else
        {
            setMode(Mode.RELOCATING, "no new ranges to stream/fetch", true);
        }

        Collection<Token> currentTokens = SystemKeyspace.updateLocalTokens(tokens, Collections.<Token>emptyList());
        tokenMetadata.updateNormalTokens(currentTokens, FBUtilities.getBroadcastAddress());
        Gossiper.instance.addLocalApplicationState(ApplicationState.TOKENS, valueFactory.tokens(currentTokens));
        Gossiper.instance.addLocalApplicationState(ApplicationState.STATUS, valueFactory.normal(currentTokens));
        setMode(Mode.NORMAL, false);
    }

    /**
     * Get the status of a token removal.
     */
    public String getRemovalStatus()
    {
        if (removingNode == null) {
            return "No token removals in process.";
        }
        return String.format("Removing token (%s). Waiting for replication confirmation from [%s].",
                             tokenMetadata.getToken(removingNode),
                             StringUtils.join(replicatingNodes, ","));
    }

    /**
     * Force a remove operation to complete. This may be necessary if a remove operation
     * blocks forever due to node/stream failure. removeToken() must be called
     * first, this is a last resort measure.  No further attempt will be made to restore replicas.
     */
    public void forceRemoveCompletion()
    {
        if (!replicatingNodes.isEmpty()  || !tokenMetadata.getLeavingEndpoints().isEmpty())
        {
            logger.warn("Removal not confirmed for for " + StringUtils.join(this.replicatingNodes, ","));
            for (InetAddress endpoint : tokenMetadata.getLeavingEndpoints())
            {
                UUID hostId = tokenMetadata.getHostId(endpoint);
                Gossiper.instance.advertiseTokenRemoved(endpoint, hostId);
                excise(tokenMetadata.getTokens(endpoint), endpoint);
            }
            replicatingNodes.clear();
            removingNode = null;
        }
        else
        {
            throw new UnsupportedOperationException("No tokens to force removal on, call 'removenode' first");
        }
    }

    /**
     * Remove a node that has died, attempting to restore the replica count.
     * If the node is alive, decommission should be attempted.  If decommission
     * fails, then removeToken should be called.  If we fail while trying to
     * restore the replica count, finally forceRemoveCompleteion should be
     * called to forcibly remove the node without regard to replica count.
     *
     * @param hostIdString token for the node
     */
    public void removeNode(String hostIdString)
    {
        InetAddress myAddress = FBUtilities.getBroadcastAddress();
        UUID localHostId = tokenMetadata.getHostId(myAddress);
        UUID hostId = UUID.fromString(hostIdString);
        InetAddress endpoint = tokenMetadata.getEndpointForHostId(hostId);

        if (endpoint == null)
            throw new UnsupportedOperationException("Host ID not found.");

        Collection<Token> tokens = tokenMetadata.getTokens(endpoint);

        if (endpoint.equals(myAddress))
             throw new UnsupportedOperationException("Cannot remove self");

        if (Gossiper.instance.getLiveMembers().contains(endpoint))
            throw new UnsupportedOperationException("Node " + endpoint + " is alive and owns this ID. Use decommission command to remove it from the ring");

        // A leaving endpoint that is dead is already being removed.
        if (tokenMetadata.isLeaving(endpoint))
            logger.warn("Node " + endpoint + " is already being removed, continuing removal anyway");

        if (!replicatingNodes.isEmpty())
            throw new UnsupportedOperationException("This node is already processing a removal. Wait for it to complete, or use 'removenode force' if this has failed.");

        // Find the endpoints that are going to become responsible for data
        for (String keyspaceName : Schema.instance.getNonSystemKeyspaces())
        {
            // if the replication factor is 1 the data is lost so we shouldn't wait for confirmation
            if (Keyspace.open(keyspaceName).getReplicationStrategy().getReplicationFactor() == 1)
                continue;

            // get all ranges that change ownership (that is, a node needs
            // to take responsibility for new range)
            Multimap<Range<Token>, InetAddress> changedRanges = getChangedRangesForLeaving(keyspaceName, endpoint);
            IFailureDetector failureDetector = FailureDetector.instance;
            for (InetAddress ep : changedRanges.values())
            {
                if (failureDetector.isAlive(ep))
                    replicatingNodes.add(ep);
                else
                    logger.warn("Endpoint " + ep + " is down and will not receive data for re-replication of " + endpoint);
            }
        }
        removingNode = endpoint;

        tokenMetadata.addLeavingEndpoint(endpoint);
        PendingRangeCalculatorService.instance.update();

        // the gossiper will handle spoofing this node's state to REMOVING_TOKEN for us
        // we add our own token so other nodes to let us know when they're done
        Gossiper.instance.advertiseRemoving(endpoint, hostId, localHostId);

        // kick off streaming commands
        restoreReplicaCount(endpoint, myAddress);

        // wait for ReplicationFinishedVerbHandler to signal we're done
        while (!replicatingNodes.isEmpty())
        {
            Uninterruptibles.sleepUninterruptibly(100, TimeUnit.MILLISECONDS);
        }

        excise(tokens, endpoint);

        // gossiper will indicate the token has left
        Gossiper.instance.advertiseTokenRemoved(endpoint, hostId);

        replicatingNodes.clear();
        removingNode = null;
    }

    public void confirmReplication(InetAddress node)
    {
        // replicatingNodes can be empty in the case where this node used to be a removal coordinator,
        // but restarted before all 'replication finished' messages arrived. In that case, we'll
        // still go ahead and acknowledge it.
        if (!replicatingNodes.isEmpty())
        {
            replicatingNodes.remove(node);
        }
        else
        {
            logger.info("Received unexpected REPLICATION_FINISHED message from " + node
                         + ". Was this node recently a removal coordinator?");
        }
    }

    public boolean isClientMode()
    {
        return isClientMode;
    }

    public synchronized void requestGC()
    {
        if (hasUnreclaimedSpace())
        {
            logger.info("requesting GC to free disk space");
            System.gc();
            Uninterruptibles.sleepUninterruptibly(1, TimeUnit.SECONDS);
        }
    }

    private boolean hasUnreclaimedSpace()
    {
        for (ColumnFamilyStore cfs : ColumnFamilyStore.all())
        {
            if (cfs.hasUnreclaimedSpace())
                return true;
        }
        return false;
    }

    public String getOperationMode()
    {
        return operationMode.toString();
    }

    public String getDrainProgress()
    {
        return String.format("Drained %s/%s ColumnFamilies", remainingCFs, totalCFs);
    }

    /**
     * Shuts node off to writes, empties memtables and the commit log.
     * There are two differences between drain and the normal shutdown hook:
     * - Drain waits for in-progress streaming to complete
     * - Drain flushes *all* columnfamilies (shutdown hook only flushes non-durable CFs)
     */
    public synchronized void drain() throws IOException, InterruptedException, ExecutionException
    {
        ExecutorService mutationStage = StageManager.getStage(Stage.MUTATION);
        if (mutationStage.isTerminated())
        {
            logger.warn("Cannot drain node (did it already happen?)");
            return;
        }
        setMode(Mode.DRAINING, "starting drain process", true);
        shutdownClientServers();
        optionalTasks.shutdown();
        Gossiper.instance.stop();

        setMode(Mode.DRAINING, "shutting down MessageService", false);
        MessagingService.instance().shutdown();

        setMode(Mode.DRAINING, "clearing mutation stage", false);
        mutationStage.shutdown();
        mutationStage.awaitTermination(3600, TimeUnit.SECONDS);

        StorageProxy.instance.verifyNoHintsInProgress();

        setMode(Mode.DRAINING, "flushing column families", false);
        // count CFs first, since forceFlush could block for the flushWriter to get a queue slot empty
        totalCFs = 0;
        for (Keyspace keyspace : Keyspace.nonSystem())
            totalCFs += keyspace.getColumnFamilyStores().size();
        remainingCFs = totalCFs;
        // flush
        List<Future<?>> flushes = new ArrayList<Future<?>>();
        for (Keyspace keyspace : Keyspace.nonSystem())
        {
            for (ColumnFamilyStore cfs : keyspace.getColumnFamilyStores())
                flushes.add(cfs.forceFlush());
        }
        // wait for the flushes.
        // TODO this is a godawful way to track progress, since they flush in parallel.  a long one could
        // thus make several short ones "instant" if we wait for them later.
        for (Future f : flushes)
        {
            FBUtilities.waitOnFuture(f);
            remainingCFs--;
        }
        // flush the system ones after all the rest are done, just in case flushing modifies any system state
        // like CASSANDRA-5151. don't bother with progress tracking since system data is tiny.
        flushes.clear();
        for (Keyspace keyspace : Keyspace.system())
        {
            for (ColumnFamilyStore cfs : keyspace.getColumnFamilyStores())
                flushes.add(cfs.forceFlush());
        }
        FBUtilities.waitOnFutures(flushes);

        ColumnFamilyStore.postFlushExecutor.shutdown();
        ColumnFamilyStore.postFlushExecutor.awaitTermination(60, TimeUnit.SECONDS);

        CommitLog.instance.shutdownBlocking();

        // wait for miscellaneous tasks like sstable and commitlog segment deletion
        tasks.shutdown();
        if (!tasks.awaitTermination(1, TimeUnit.MINUTES))
            logger.warn("Miscellaneous task executor still busy after one minute; proceeding with shutdown");

        setMode(Mode.DRAINED, true);
    }

    // Never ever do this at home. Used by tests.
    IPartitioner setPartitionerUnsafe(IPartitioner newPartitioner)
    {
        IPartitioner oldPartitioner = DatabaseDescriptor.getPartitioner();
        DatabaseDescriptor.setPartitioner(newPartitioner);
        valueFactory = new VersionedValue.VersionedValueFactory(getPartitioner());
        return oldPartitioner;
    }

    TokenMetadata setTokenMetadataUnsafe(TokenMetadata tmd)
    {
        TokenMetadata old = tokenMetadata;
        tokenMetadata = tmd;
        return old;
    }

    public void truncate(String keyspace, String columnFamily) throws TimeoutException, IOException
    {
        try
        {
            StorageProxy.truncateBlocking(keyspace, columnFamily);
        }
        catch (UnavailableException e)
        {
            throw new IOException(e.getMessage());
        }
    }

    public Map<InetAddress, Float> getOwnership()
    {
        List<Token> sortedTokens = tokenMetadata.sortedTokens();
        // describeOwnership returns tokens in an unspecified order, let's re-order them
        Map<Token, Float> tokenMap = new TreeMap<Token, Float>(getPartitioner().describeOwnership(sortedTokens));
        Map<InetAddress, Float> nodeMap = new LinkedHashMap<InetAddress, Float>();
        for (Map.Entry<Token, Float> entry : tokenMap.entrySet())
        {
            InetAddress endpoint = tokenMetadata.getEndpoint(entry.getKey());
            Float tokenOwnership = entry.getValue();
            if (nodeMap.containsKey(endpoint))
                nodeMap.put(endpoint, nodeMap.get(endpoint) + tokenOwnership);
            else
                nodeMap.put(endpoint, tokenOwnership);
        }
        return nodeMap;
    }

    /**
     * Calculates ownership. If there are multiple DC's and the replication strategy is DC aware then ownership will be
     * calculated per dc, i.e. each DC will have total ring ownership divided amongst its nodes. Without replication
     * total ownership will be a multiple of the number of DC's and this value will then go up within each DC depending
     * on the number of replicas within itself. For DC unaware replication strategies, ownership without replication
     * will be 100%.
     *
     * @throws IllegalStateException when node is not configured properly.
     */
    public LinkedHashMap<InetAddress, Float> effectiveOwnership(String keyspace) throws IllegalStateException
    {
        if (Schema.instance.getNonSystemKeyspaces().size() <= 0)
            throw new IllegalStateException("Couldn't find any Non System Keyspaces to infer replication topology");
        if (keyspace == null && !hasSameReplication(Schema.instance.getNonSystemKeyspaces()))
            throw new IllegalStateException("Non System keyspaces doesnt have the same topology");

        TokenMetadata metadata = tokenMetadata.cloneOnlyTokenMap();

        if (keyspace == null)
            keyspace = Schema.instance.getNonSystemKeyspaces().get(0);

        Collection<Collection<InetAddress>> endpointsGroupedByDc = new ArrayList<Collection<InetAddress>>();
        // mapping of dc's to nodes, use sorted map so that we get dcs sorted
        SortedMap<String, Collection<InetAddress>> sortedDcsToEndpoints = new TreeMap<String, Collection<InetAddress>>();
        sortedDcsToEndpoints.putAll(metadata.getTopology().getDatacenterEndpoints().asMap());
        for (Collection<InetAddress> endpoints : sortedDcsToEndpoints.values())
            endpointsGroupedByDc.add(endpoints);

        Map<Token, Float> tokenOwnership = getPartitioner().describeOwnership(tokenMetadata.sortedTokens());
        LinkedHashMap<InetAddress, Float> finalOwnership = Maps.newLinkedHashMap();

        // calculate ownership per dc
        for (Collection<InetAddress> endpoints : endpointsGroupedByDc)
        {
            // calculate the ownership with replication and add the endpoint to the final ownership map
            for (InetAddress endpoint : endpoints)
            {
                float ownership = 0.0f;
                for (Range<Token> range : getRangesForEndpoint(keyspace, endpoint))
                {
                    if (tokenOwnership.containsKey(range.right))
                        ownership += tokenOwnership.get(range.right);
                }
                finalOwnership.put(endpoint, ownership);
            }
        }
        return finalOwnership;
    }


    private boolean hasSameReplication(List<String> list)
    {
        if (list.isEmpty())
            return false;

        for (int i = 0; i < list.size() -1; i++)
        {
            KSMetaData ksm1 = Schema.instance.getKSMetaData(list.get(i));
            KSMetaData ksm2 = Schema.instance.getKSMetaData(list.get(i + 1));
            if (!ksm1.strategyClass.equals(ksm2.strategyClass) ||
                    !Iterators.elementsEqual(ksm1.strategyOptions.entrySet().iterator(),
                                             ksm2.strategyOptions.entrySet().iterator()))
                return false;
        }
        return true;
    }

    public List<String> getKeyspaces()
    {
        List<String> keyspaceNamesList = new ArrayList<String>(Schema.instance.getKeyspaces());
        return Collections.unmodifiableList(keyspaceNamesList);
    }

    public void updateSnitch(String epSnitchClassName, Boolean dynamic, Integer dynamicUpdateInterval, Integer dynamicResetInterval, Double dynamicBadnessThreshold) throws ClassNotFoundException
    {
        IEndpointSnitch oldSnitch = DatabaseDescriptor.getEndpointSnitch();

        // new snitch registers mbean during construction
        IEndpointSnitch newSnitch;
        try
        {
            newSnitch = FBUtilities.construct(epSnitchClassName, "snitch");
        }
        catch (ConfigurationException e)
        {
            throw new ClassNotFoundException(e.getMessage());
        }
        if (dynamic)
        {
            DatabaseDescriptor.setDynamicUpdateInterval(dynamicUpdateInterval);
            DatabaseDescriptor.setDynamicResetInterval(dynamicResetInterval);
            DatabaseDescriptor.setDynamicBadnessThreshold(dynamicBadnessThreshold);
            newSnitch = new DynamicEndpointSnitch(newSnitch);
        }

        // point snitch references to the new instance
        DatabaseDescriptor.setEndpointSnitch(newSnitch);
        for (String ks : Schema.instance.getKeyspaces())
        {
            Keyspace.open(ks).getReplicationStrategy().snitch = newSnitch;
        }

        if (oldSnitch instanceof DynamicEndpointSnitch)
            ((DynamicEndpointSnitch)oldSnitch).unregisterMBean();
    }

    /**
     * Seed data to the endpoints that will be responsible for it at the future
     *
     * @param rangesToStreamByKeyspace keyspaces and data ranges with endpoints included for each
     * @return async Future for whether stream was success
     */
    private Future<StreamState> streamRanges(final Map<String, Multimap<Range<Token>, InetAddress>> rangesToStreamByKeyspace)
    {
        // First, we build a list of ranges to stream to each host, per table
        final Map<String, Map<InetAddress, List<Range<Token>>>> sessionsToStreamByKeyspace = new HashMap<String, Map<InetAddress, List<Range<Token>>>>();
        for (Map.Entry<String, Multimap<Range<Token>, InetAddress>> entry : rangesToStreamByKeyspace.entrySet())
        {
            String keyspace = entry.getKey();
            Multimap<Range<Token>, InetAddress> rangesWithEndpoints = entry.getValue();

            if (rangesWithEndpoints.isEmpty())
                continue;

            Map<InetAddress, List<Range<Token>>> rangesPerEndpoint = new HashMap<InetAddress, List<Range<Token>>>();
            for (final Map.Entry<Range<Token>, InetAddress> endPointEntry : rangesWithEndpoints.entries())
            {
                final Range<Token> range = endPointEntry.getKey();
                final InetAddress endpoint = endPointEntry.getValue();

                List<Range<Token>> curRanges = rangesPerEndpoint.get(endpoint);
                if (curRanges == null)
                {
                    curRanges = new LinkedList<Range<Token>>();
                    rangesPerEndpoint.put(endpoint, curRanges);
                }
                curRanges.add(range);
            }

            sessionsToStreamByKeyspace.put(keyspace, rangesPerEndpoint);
        }

        StreamPlan streamPlan = new StreamPlan("Unbootstrap");
        for (Map.Entry<String, Map<InetAddress, List<Range<Token>>>> entry : sessionsToStreamByKeyspace.entrySet())
        {
            final String keyspaceName = entry.getKey();
            final Map<InetAddress, List<Range<Token>>> rangesPerEndpoint = entry.getValue();

            for (final Map.Entry<InetAddress, List<Range<Token>>> rangesEntry : rangesPerEndpoint.entrySet())
            {
                final List<Range<Token>> ranges = rangesEntry.getValue();
                final InetAddress newEndpoint = rangesEntry.getKey();

                // TODO each call to transferRanges re-flushes, this is potentially a lot of waste
                streamPlan.transferRanges(newEndpoint, keyspaceName, ranges);
            }
        }
        return streamPlan.execute();
    }

    /**
     * Calculate pair of ranges to stream/fetch for given two range collections
     * (current ranges for keyspace and ranges after move to new token)
     *
     * @param current collection of the ranges by current token
     * @param updated collection of the ranges after token is changed
     * @return pair of ranges to stream/fetch for given current and updated range collections
     */
    public Pair<Set<Range<Token>>, Set<Range<Token>>> calculateStreamAndFetchRanges(Collection<Range<Token>> current, Collection<Range<Token>> updated)
    {
        Set<Range<Token>> toStream = new HashSet<Range<Token>>();
        Set<Range<Token>> toFetch  = new HashSet<Range<Token>>();


        for (Range r1 : current)
        {
            boolean intersect = false;
            for (Range r2 : updated)
            {
                if (r1.intersects(r2))
                {
                    // adding difference ranges to fetch from a ring
                    toStream.addAll(r1.subtract(r2));
                    intersect = true;
                }
            }
            if (!intersect)
            {
                toStream.add(r1); // should seed whole old range
            }
        }

        for (Range r2 : updated)
        {
            boolean intersect = false;
            for (Range r1 : current)
            {
                if (r2.intersects(r1))
                {
                    // adding difference ranges to fetch from a ring
                    toFetch.addAll(r2.subtract(r1));
                    intersect = true;
                }
            }
            if (!intersect)
            {
                toFetch.add(r2); // should fetch whole old range
            }
        }

        return Pair.create(toStream, toFetch);
    }

    public void bulkLoad(String directory)
    {
        File dir = new File(directory);

        if (!dir.exists() || !dir.isDirectory())
            throw new IllegalArgumentException("Invalid directory " + directory);

        SSTableLoader.Client client = new SSTableLoader.Client()
        {
            public void init(String keyspace)
            {
                try
                {
                    setPartitioner(DatabaseDescriptor.getPartitioner());
                    for (Map.Entry<Range<Token>, List<InetAddress>> entry : StorageService.instance.getRangeToAddressMap(keyspace).entrySet())
                    {
                        Range<Token> range = entry.getKey();
                        for (InetAddress endpoint : entry.getValue())
                            addRangeForEndpoint(range, endpoint);
                    }
                }
                catch (Exception e)
                {
                    throw new RuntimeException(e);
                }
            }

            public CFMetaData getCFMetaData(String keyspace, String cfName)
            {
                return Schema.instance.getCFMetaData(keyspace, cfName);
            }
        };

        SSTableLoader loader = new SSTableLoader(dir, client, new OutputHandler.LogOutput());
        try
        {
            loader.stream().get();
        }
        catch (Exception e)
        {
            throw new RuntimeException(e);
        }
    }

    public int getExceptionCount()
    {
        return (int)StorageMetrics.exceptions.count();
    }

    public void rescheduleFailedDeletions()
    {
        SSTableDeletingTask.rescheduleFailedTasks();
    }

    /**
     * #{@inheritDoc}
     */
    public void loadNewSSTables(String ksName, String cfName)
    {
        ColumnFamilyStore.loadNewSSTables(ksName, cfName);
    }

    /**
     * #{@inheritDoc}
     */
    public List<String> sampleKeyRange() // do not rename to getter - see CASSANDRA-4452 for details
    {
        List<DecoratedKey> keys = new ArrayList<DecoratedKey>();
        for (Keyspace keyspace : Keyspace.nonSystem())
        {
            for (Range<Token> range : getPrimaryRangesForEndpoint(keyspace.getName(), FBUtilities.getBroadcastAddress()))
                keys.addAll(keySamples(keyspace.getColumnFamilyStores(), range));
        }

        List<String> sampledKeys = new ArrayList<String>(keys.size());
        for (DecoratedKey key : keys)
            sampledKeys.add(key.getToken().toString());
        return sampledKeys;
    }

    public void rebuildSecondaryIndex(String ksName, String cfName, String... idxNames)
    {
        ColumnFamilyStore.rebuildSecondaryIndex(ksName, cfName, idxNames);
    }

    public void resetLocalSchema() throws IOException
    {
        MigrationManager.resetLocalSchema();
    }

    public void setTraceProbability(double probability)
    {
        this.tracingProbability = probability;
    }

    public double getTracingProbability()
    {
        return tracingProbability;
    }

    public void enableScheduledRangeXfers()
    {
        rangeXferExecutor.setup();
    }

    public void disableScheduledRangeXfers()
    {
        rangeXferExecutor.tearDown();
    }

    public void disableAutoCompaction(String ks, String... columnFamilies) throws IOException
    {
        for (ColumnFamilyStore cfs : getValidColumnFamilies(true, true, ks, columnFamilies))
        {
            cfs.disableAutoCompaction();
        }
    }

    public void enableAutoCompaction(String ks, String... columnFamilies) throws IOException
    {
        for (ColumnFamilyStore cfs : getValidColumnFamilies(true, true, ks, columnFamilies))
        {
            cfs.enableAutoCompaction();
        }
    }

    /** Returns the name of the cluster */
    public String getClusterName()
    {
        return DatabaseDescriptor.getClusterName();
    }

    /** Returns the cluster partitioner */
    public String getPartitionerName()
    {
        return DatabaseDescriptor.getPartitionerName();
    }

    public int getTombstoneWarnThreshold()
    {
        return DatabaseDescriptor.getTombstoneWarnThreshold();
    }

    public void setTombstoneWarnThreshold(int threshold)
    {
        DatabaseDescriptor.setTombstoneWarnThreshold(threshold);
    }

    public int getTombstoneFailureThreshold()
    {
        return DatabaseDescriptor.getTombstoneFailureThreshold();
    }

    public void setTombstoneFailureThreshold(int threshold)
    {
        DatabaseDescriptor.setTombstoneFailureThreshold(threshold);
    }
}<|MERGE_RESOLUTION|>--- conflicted
+++ resolved
@@ -34,14 +34,10 @@
 import javax.management.NotificationBroadcasterSupport;
 import javax.management.ObjectName;
 
-<<<<<<< HEAD
 import static java.nio.charset.StandardCharsets.ISO_8859_1;
-=======
+
+import com.google.common.annotations.VisibleForTesting;
 import com.google.common.base.Predicate;
-import com.google.common.collect.*;
->>>>>>> 86e949f3
-
-import com.google.common.annotations.VisibleForTesting;
 import com.google.common.collect.*;
 import com.google.common.util.concurrent.AtomicDouble;
 import com.google.common.util.concurrent.FutureCallback;
@@ -1160,24 +1156,20 @@
      */
     public List<TokenRange> describeRing(String keyspace) throws InvalidRequestException
     {
-<<<<<<< HEAD
+        return describeRing(keyspace, false);
+    }
+
+    /**
+     * The same as {@code describeRing(String)} but considers only the part of the ring formed by nodes in the local DC.
+     */
+    public List<TokenRange> describeLocalRing(String keyspace) throws InvalidRequestException
+    {
+        return describeRing(keyspace, true);
+    }
+
+    private List<TokenRange> describeRing(String keyspace, boolean includeOnlyLocalDC) throws InvalidRequestException
+    {
         if (keyspace == null || Keyspace.open(keyspace).getReplicationStrategy() instanceof LocalStrategy)
-=======
-        return describeRing(keyspace, false);
-    }
-
-    /**
-     * The same as {@code describeRing(String)} but considers only the part of the ring formed by nodes in the local DC.
-     */
-    public List<TokenRange> describeLocalRing(String keyspace) throws InvalidRequestException
-    {
-        return describeRing(keyspace, true);
-    }
-
-    private List<TokenRange> describeRing(String keyspace, boolean includeOnlyLocalDC) throws InvalidRequestException
-    {
-        if (keyspace == null || Table.open(keyspace).getReplicationStrategy() instanceof LocalStrategy)
->>>>>>> 86e949f3
             throw new InvalidRequestException("There is no ring for the keyspace: " + keyspace);
 
         List<TokenRange> ranges = new ArrayList<TokenRange>();
