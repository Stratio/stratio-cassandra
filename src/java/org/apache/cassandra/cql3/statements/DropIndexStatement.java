/*
 * Licensed to the Apache Software Foundation (ASF) under one
 * or more contributor license agreements.  See the NOTICE file
 * distributed with this work for additional information
 * regarding copyright ownership.  The ASF licenses this file
 * to you under the Apache License, Version 2.0 (the
 * "License"); you may not use this file except in compliance
 * with the License.  You may obtain a copy of the License at
 *
 *     http://www.apache.org/licenses/LICENSE-2.0
 *
 * Unless required by applicable law or agreed to in writing, software
 * distributed under the License is distributed on an "AS IS" BASIS,
 * WITHOUT WARRANTIES OR CONDITIONS OF ANY KIND, either express or implied.
 * See the License for the specific language governing permissions and
 * limitations under the License.
 */
package org.apache.cassandra.cql3.statements;

import org.apache.cassandra.auth.Permission;
import org.apache.cassandra.config.CFMetaData;
import org.apache.cassandra.config.ColumnDefinition;
import org.apache.cassandra.config.KSMetaData;
import org.apache.cassandra.config.Schema;
import org.apache.cassandra.cql3.*;
import org.apache.cassandra.db.KeyspaceNotDefinedException;
import org.apache.cassandra.exceptions.*;
import org.apache.cassandra.service.ClientState;
import org.apache.cassandra.service.MigrationManager;
import org.apache.cassandra.service.QueryState;
import org.apache.cassandra.transport.Event;
import org.apache.cassandra.transport.messages.ResultMessage;

public class DropIndexStatement extends SchemaAlteringStatement
{
    public final String indexName;
    public final boolean ifExists;

    // initialized in announceMigration()
    private String indexedCF;

    public DropIndexStatement(IndexName indexName, boolean ifExists)
    {
        super(indexName.getCfName());
        this.indexName = indexName.getIdx();
        this.ifExists = ifExists;
    }

    public void checkAccess(ClientState state) throws UnauthorizedException, InvalidRequestException
    {
        CFMetaData cfm = findIndexedCF();
        if (cfm == null)
            return;

        state.hasColumnFamilyAccess(cfm.ksName, cfm.cfName, Permission.ALTER);
    }

    public void validate(ClientState state)
    {
        // validated in findIndexedCf()
    }

    public Event.SchemaChange changeEvent()
    {
        // Dropping an index is akin to updating the CF
        return new Event.SchemaChange(Event.SchemaChange.Change.UPDATED, Event.SchemaChange.Target.TABLE, keyspace(), columnFamily());
    }

    @Override
    public ResultMessage execute(QueryState state, QueryOptions options) throws RequestValidationException
    {
        announceMigration(false);
        return indexedCF == null ? null : new ResultMessage.SchemaChange(changeEvent());
    }

<<<<<<< HEAD
    public void announceMigration(boolean isLocalOnly) throws InvalidRequestException, ConfigurationException
=======
    public boolean announceMigration() throws InvalidRequestException, ConfigurationException
>>>>>>> e4d5edae
    {
        CFMetaData cfm = findIndexedCF();
        if (cfm == null)
            return false;

        CFMetaData updatedCfm = updateCFMetadata(cfm);
<<<<<<< HEAD
        indexedCF = updatedCfm.cfName;
        MigrationManager.announceColumnFamilyUpdate(updatedCfm, false, isLocalOnly);
=======
        MigrationManager.announceColumnFamilyUpdate(updatedCfm, false);
        return true;
>>>>>>> e4d5edae
    }

    private CFMetaData updateCFMetadata(CFMetaData cfm)
    {
        ColumnDefinition column = findIndexedColumn(cfm);
        assert column != null;
        CFMetaData cloned = cfm.copy();
        ColumnDefinition toChange = cloned.getColumnDefinition(column.name);
        assert toChange.getIndexName() != null && toChange.getIndexName().equals(indexName);
        toChange.setIndexName(null);
        toChange.setIndexType(null, null);
        return cloned;
    }

    private CFMetaData findIndexedCF() throws InvalidRequestException
    {
        KSMetaData ksm = Schema.instance.getKSMetaData(keyspace());
        if (ksm == null)
            throw new KeyspaceNotDefinedException("Keyspace " + keyspace() + " does not exist");
        for (CFMetaData cfm : ksm.cfMetaData().values())
        {
            if (findIndexedColumn(cfm) != null)
                return cfm;
        }

        if (ifExists)
            return null;
        else
            throw new InvalidRequestException("Index '" + indexName + "' could not be found in any of the tables of keyspace '" + keyspace() + '\'');
    }

    private ColumnDefinition findIndexedColumn(CFMetaData cfm)
    {
        for (ColumnDefinition column : cfm.allColumns())
        {
            if (column.getIndexType() != null && column.getIndexName() != null && column.getIndexName().equals(indexName))
                return column;
        }
        return null;
    }

    @Override
    public String columnFamily()
    {
        assert indexedCF != null;
        return indexedCF;
    }
}<|MERGE_RESOLUTION|>--- conflicted
+++ resolved
@@ -73,24 +73,16 @@
         return indexedCF == null ? null : new ResultMessage.SchemaChange(changeEvent());
     }
 
-<<<<<<< HEAD
-    public void announceMigration(boolean isLocalOnly) throws InvalidRequestException, ConfigurationException
-=======
-    public boolean announceMigration() throws InvalidRequestException, ConfigurationException
->>>>>>> e4d5edae
+    public boolean announceMigration(boolean isLocalOnly) throws InvalidRequestException, ConfigurationException
     {
         CFMetaData cfm = findIndexedCF();
         if (cfm == null)
             return false;
 
         CFMetaData updatedCfm = updateCFMetadata(cfm);
-<<<<<<< HEAD
         indexedCF = updatedCfm.cfName;
         MigrationManager.announceColumnFamilyUpdate(updatedCfm, false, isLocalOnly);
-=======
-        MigrationManager.announceColumnFamilyUpdate(updatedCfm, false);
         return true;
->>>>>>> e4d5edae
     }
 
     private CFMetaData updateCFMetadata(CFMetaData cfm)
