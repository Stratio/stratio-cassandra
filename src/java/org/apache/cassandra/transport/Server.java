/*
 * Licensed to the Apache Software Foundation (ASF) under one
 * or more contributor license agreements.  See the NOTICE file
 * distributed with this work for additional information
 * regarding copyright ownership.  The ASF licenses this file
 * to you under the Apache License, Version 2.0 (the
 * "License"); you may not use this file except in compliance
 * with the License.  You may obtain a copy of the License at
 *
 *     http://www.apache.org/licenses/LICENSE-2.0
 *
 * Unless required by applicable law or agreed to in writing, software
 * distributed under the License is distributed on an "AS IS" BASIS,
 * WITHOUT WARRANTIES OR CONDITIONS OF ANY KIND, either express or implied.
 * See the License for the specific language governing permissions and
 * limitations under the License.
 */
package org.apache.cassandra.transport;

import java.io.IOException;
import java.net.InetAddress;
import java.net.InetSocketAddress;
import java.net.UnknownHostException;
import java.util.EnumMap;
import java.util.concurrent.Callable;
import java.util.concurrent.atomic.AtomicBoolean;
import javax.net.ssl.SSLContext;
import javax.net.ssl.SSLEngine;

import io.netty.buffer.ByteBufAllocator;
import io.netty.buffer.PooledByteBufAllocator;
import io.netty.channel.epoll.Epoll;
import io.netty.channel.epoll.EpollEventLoopGroup;
import io.netty.channel.epoll.EpollServerSocketChannel;
import io.netty.util.Version;
import org.slf4j.Logger;
import org.slf4j.LoggerFactory;

import io.netty.channel.nio.NioEventLoopGroup;
import io.netty.channel.socket.nio.NioServerSocketChannel;
import io.netty.util.concurrent.EventExecutor;
import io.netty.util.concurrent.GlobalEventExecutor;
import io.netty.util.internal.logging.InternalLoggerFactory;
import io.netty.util.internal.logging.Slf4JLoggerFactory;
import org.apache.cassandra.auth.IAuthenticator;
import org.apache.cassandra.auth.ISaslAwareAuthenticator;
import org.apache.cassandra.config.DatabaseDescriptor;
import org.apache.cassandra.config.EncryptionOptions;
import org.apache.cassandra.metrics.ClientMetrics;
import org.apache.cassandra.security.SSLFactory;
import org.apache.cassandra.service.*;
import org.apache.cassandra.transport.messages.EventMessage;
import io.netty.bootstrap.ServerBootstrap;
import io.netty.channel.*;
import io.netty.channel.group.ChannelGroup;
import io.netty.channel.group.DefaultChannelGroup;
import io.netty.handler.ssl.SslHandler;

public class Server implements CassandraDaemon.Server
{
    static
    {
        InternalLoggerFactory.setDefaultFactory(new Slf4JLoggerFactory());
    }

    private static final Logger logger = LoggerFactory.getLogger(Server.class);
    private static final boolean enableEpoll = Boolean.valueOf(System.getProperty("cassandra.native.epoll.enabled", "true"));

    public static final int VERSION_3 = 3;
    public static final int CURRENT_VERSION = VERSION_3;

    private final ConnectionTracker connectionTracker = new ConnectionTracker();

    private final Connection.Factory connectionFactory = new Connection.Factory()
    {
        public Connection newConnection(Channel channel, int version)
        {
            return new ServerConnection(channel, version, connectionTracker);
        }
    };

    public final InetSocketAddress socket;
    private final AtomicBoolean isRunning = new AtomicBoolean(false);

    private EventLoopGroup workerGroup;
    private EventExecutor eventExecutorGroup;

    public Server(InetSocketAddress socket)
    {
        this.socket = socket;
        EventNotifier notifier = new EventNotifier(this);
        StorageService.instance.register(notifier);
        MigrationManager.instance.register(notifier);
        registerMetrics();
    }

    public Server(String hostname, int port)
    {
        this(new InetSocketAddress(hostname, port));
    }

    public Server(InetAddress host, int port)
    {
        this(new InetSocketAddress(host, port));
    }

    public Server(int port)
    {
        this(new InetSocketAddress(port));
    }

    public void start()
    {
        if(!isRunning())
        {
            run();
        }
    }

    public void stop()
    {
        if (isRunning.compareAndSet(true, false))
            close();
    }

    public boolean isRunning()
    {
        return isRunning.get();
    }

    private void run()
    {
        // Check that a SaslAuthenticator can be provided by the configured
        // IAuthenticator. If not, don't start the server.
        IAuthenticator authenticator = DatabaseDescriptor.getAuthenticator();
        if (authenticator.requireAuthentication() && !(authenticator instanceof ISaslAwareAuthenticator))
        {
            logger.error("Not starting native transport as the configured IAuthenticator is not capable of SASL authentication");
            isRunning.compareAndSet(true, false);
            return;
        }

        // Configure the server.
        eventExecutorGroup = new RequestThreadPoolExecutor();


        boolean hasEpoll = enableEpoll ? Epoll.isAvailable() : false;
        if (hasEpoll)
        {
            workerGroup = new EpollEventLoopGroup();
            logger.info("Netty using native Epoll event loop");
        }
        else
        {
            workerGroup = new NioEventLoopGroup();
            logger.info("Netty using Java NIO event loop");
        }

        ServerBootstrap bootstrap = new ServerBootstrap()
<<<<<<< HEAD
                .group(workerGroup)
                .channel(NioServerSocketChannel.class)
                .childOption(ChannelOption.TCP_NODELAY, true)
                .childOption(ChannelOption.SO_KEEPALIVE, DatabaseDescriptor.getRpcKeepAlive())
                .childOption(ChannelOption.ALLOCATOR, CBUtil.allocator)
                .childOption(ChannelOption.WRITE_BUFFER_HIGH_WATER_MARK, 32 * 1024)
                .childOption(ChannelOption.WRITE_BUFFER_LOW_WATER_MARK, 8 * 1024);
=======
                                    .group(workerGroup)
                                    .channel(hasEpoll ? EpollServerSocketChannel.class : NioServerSocketChannel.class)
                                    .childOption(ChannelOption.TCP_NODELAY, true)
                                    .childOption(ChannelOption.SO_LINGER, 0)
                                    .childOption(ChannelOption.SO_KEEPALIVE, DatabaseDescriptor.getRpcKeepAlive())
                                    .childOption(ChannelOption.ALLOCATOR, CBUtil.allocator)
                                    .childOption(ChannelOption.WRITE_BUFFER_HIGH_WATER_MARK, 32 * 1024)
                                    .childOption(ChannelOption.WRITE_BUFFER_LOW_WATER_MARK, 8 * 1024);
>>>>>>> cdf80d9d

        final EncryptionOptions.ClientEncryptionOptions clientEnc = DatabaseDescriptor.getClientEncryptionOptions();
        if (clientEnc.enabled)
        {
            logger.info("Enabling encrypted CQL connections between client and server");
            bootstrap.childHandler(new SecureInitializer(this, clientEnc));
        }
        else
        {
            bootstrap.childHandler(new Initializer(this));
        }

        // Bind and start to accept incoming connections.
        logger.info("Using Netty Version: {}", Version.identify().entrySet());
        logger.info("Starting listening for CQL clients on {}...", socket);

        ChannelFuture bindFuture = bootstrap.bind(socket);
        if (!bindFuture.awaitUninterruptibly().isSuccess())
            throw new IllegalStateException(String.format("Failed to bind port %d on %s.", socket.getPort(), socket.getAddress().getHostAddress()));

        connectionTracker.allChannels.add(bindFuture.channel());
        isRunning.set(true);
    }

    private void registerMetrics()
    {
        ClientMetrics.instance.addCounter("connectedNativeClients", new Callable<Integer>()
        {
            @Override
            public Integer call() throws Exception
            {
                return connectionTracker.getConnectedClients();
            }
        });
    }

    private void close()
    {
        // Close opened connections
        connectionTracker.closeAll();
        workerGroup.shutdownGracefully();
        workerGroup = null;

        eventExecutorGroup.shutdown();
        eventExecutorGroup = null;
        logger.info("Stop listening for CQL clients");
    }


    public static class ConnectionTracker implements Connection.Tracker
    {
        // TODO: should we be using the GlobalEventExecutor or defining our own?
        public final ChannelGroup allChannels = new DefaultChannelGroup(GlobalEventExecutor.INSTANCE);
        private final EnumMap<Event.Type, ChannelGroup> groups = new EnumMap<Event.Type, ChannelGroup>(Event.Type.class);

        public ConnectionTracker()
        {
            for (Event.Type type : Event.Type.values())
                groups.put(type, new DefaultChannelGroup(type.toString(), GlobalEventExecutor.INSTANCE));
        }

        public void addConnection(Channel ch, Connection connection)
        {
            allChannels.add(ch);
        }

        public void register(Event.Type type, Channel ch)
        {
            groups.get(type).add(ch);
        }

        public void unregister(Channel ch)
        {
            for (ChannelGroup group : groups.values())
                group.remove(ch);
        }

        public void send(Event event)
        {
            groups.get(event.type).writeAndFlush(new EventMessage(event));
        }

        public void closeAll()
        {
            allChannels.close().awaitUninterruptibly();
        }

        public int getConnectedClients()
        {
            /*
              - When server is running: allChannels contains all clients' connections (channels) 
                plus one additional channel used for the server's own bootstrap.
               - When server is stopped: the size is 0
            */
            return allChannels.size() != 0 ? allChannels.size() - 1 : 0;
        }
    }

    private static class Initializer extends ChannelInitializer
    {
        // Stateless handlers
        private static final Message.ProtocolDecoder messageDecoder = new Message.ProtocolDecoder();
        private static final Message.ProtocolEncoder messageEncoder = new Message.ProtocolEncoder();
        private static final Frame.Decompressor frameDecompressor = new Frame.Decompressor();
        private static final Frame.Compressor frameCompressor = new Frame.Compressor();
        private static final Frame.Encoder frameEncoder = new Frame.Encoder();
        private static final Message.Dispatcher dispatcher = new Message.Dispatcher();

        private final Server server;

        public Initializer(Server server)
        {
            this.server = server;
        }

        protected void initChannel(Channel channel) throws Exception
        {
            ChannelPipeline pipeline = channel.pipeline();

            //pipeline.addLast("debug", new LoggingHandler());

            pipeline.addLast("frameDecoder", new Frame.Decoder(server.connectionFactory));
            pipeline.addLast("frameEncoder", frameEncoder);

            pipeline.addLast("frameDecompressor", frameDecompressor);
            pipeline.addLast("frameCompressor", frameCompressor);

            pipeline.addLast("messageDecoder", messageDecoder);
            pipeline.addLast("messageEncoder", messageEncoder);

            pipeline.addLast(server.eventExecutorGroup, "executor", dispatcher);
        }
    }

    private static class SecureInitializer extends Initializer
    {
        private final SSLContext sslContext;
        private final EncryptionOptions encryptionOptions;

        public SecureInitializer(Server server, EncryptionOptions encryptionOptions)
        {
            super(server);
            this.encryptionOptions = encryptionOptions;
            try
            {
                this.sslContext = SSLFactory.createSSLContext(encryptionOptions, encryptionOptions.require_client_auth);
            }
            catch (IOException e)
            {
                throw new RuntimeException("Failed to setup secure pipeline", e);
            }
        }

        protected void initChannel(Channel channel) throws Exception
        {
            SSLEngine sslEngine = sslContext.createSSLEngine();
            sslEngine.setUseClientMode(false);
            sslEngine.setEnabledCipherSuites(encryptionOptions.cipher_suites);
            sslEngine.setNeedClientAuth(encryptionOptions.require_client_auth);

            SslHandler sslHandler = new SslHandler(sslEngine);
            super.initChannel(channel);
            channel.pipeline().addFirst("ssl", sslHandler);
        }
    }

    private static class EventNotifier implements IEndpointLifecycleSubscriber, IMigrationListener
    {
        private final Server server;
        private static final InetAddress bindAll;
        static {
            try
            {
                bindAll = InetAddress.getByAddress(new byte[4]);
            }
            catch (UnknownHostException e)
            {
                throw new AssertionError(e);
            }
        }

        private EventNotifier(Server server)
        {
            this.server = server;
        }

        private InetAddress getRpcAddress(InetAddress endpoint)
        {
            try
            {
                InetAddress rpcAddress = InetAddress.getByName(StorageService.instance.getRpcaddress(endpoint));
                // If rpcAddress == 0.0.0.0 (i.e. bound on all addresses), returning that is not very helpful,
                // so return the internal address (which is ok since "we're bound on all addresses").
                // Note that after all nodes are running a version that includes CASSANDRA-5899, rpcAddress should
                // never be 0.0.0.0, so this can eventually be removed.
                return rpcAddress.equals(bindAll) ? endpoint : rpcAddress;
            }
            catch (UnknownHostException e)
            {
                // That should not happen, so log an error, but return the
                // endpoint address since there's a good change this is right
                logger.error("Problem retrieving RPC address for {}", endpoint, e);
                return endpoint;
            }
        }

        public void onJoinCluster(InetAddress endpoint)
        {
            server.connectionTracker.send(Event.TopologyChange.newNode(getRpcAddress(endpoint), server.socket.getPort()));
        }

        public void onLeaveCluster(InetAddress endpoint)
        {
            server.connectionTracker.send(Event.TopologyChange.removedNode(getRpcAddress(endpoint), server.socket.getPort()));
        }

        public void onMove(InetAddress endpoint)
        {
            server.connectionTracker.send(Event.TopologyChange.movedNode(getRpcAddress(endpoint), server.socket.getPort()));
        }

        public void onUp(InetAddress endpoint)
        {
            server.connectionTracker.send(Event.StatusChange.nodeUp(getRpcAddress(endpoint), server.socket.getPort()));
        }

        public void onDown(InetAddress endpoint)
        {
            server.connectionTracker.send(Event.StatusChange.nodeDown(getRpcAddress(endpoint), server.socket.getPort()));
        }

        public void onCreateKeyspace(String ksName)
        {
            server.connectionTracker.send(new Event.SchemaChange(Event.SchemaChange.Change.CREATED, ksName));
        }

        public void onCreateColumnFamily(String ksName, String cfName)
        {
            server.connectionTracker.send(new Event.SchemaChange(Event.SchemaChange.Change.CREATED, Event.SchemaChange.Target.TABLE, ksName, cfName));
        }

        public void onCreateUserType(String ksName, String typeName)
        {
            server.connectionTracker.send(new Event.SchemaChange(Event.SchemaChange.Change.CREATED, Event.SchemaChange.Target.TYPE, ksName, typeName));
        }

        public void onUpdateKeyspace(String ksName)
        {
            server.connectionTracker.send(new Event.SchemaChange(Event.SchemaChange.Change.UPDATED, ksName));
        }

        public void onUpdateColumnFamily(String ksName, String cfName)
        {
            server.connectionTracker.send(new Event.SchemaChange(Event.SchemaChange.Change.UPDATED, Event.SchemaChange.Target.TABLE, ksName, cfName));
        }

        public void onUpdateUserType(String ksName, String typeName)
        {
            server.connectionTracker.send(new Event.SchemaChange(Event.SchemaChange.Change.UPDATED, Event.SchemaChange.Target.TYPE, ksName, typeName));
        }

        public void onDropKeyspace(String ksName)
        {
            server.connectionTracker.send(new Event.SchemaChange(Event.SchemaChange.Change.DROPPED, ksName));
        }

        public void onDropColumnFamily(String ksName, String cfName)
        {
            server.connectionTracker.send(new Event.SchemaChange(Event.SchemaChange.Change.DROPPED, Event.SchemaChange.Target.TABLE, ksName, cfName));
        }

        public void onDropUserType(String ksName, String typeName)
        {
            server.connectionTracker.send(new Event.SchemaChange(Event.SchemaChange.Change.DROPPED, Event.SchemaChange.Target.TYPE, ksName, typeName));
        }
    }
}<|MERGE_RESOLUTION|>--- conflicted
+++ resolved
@@ -111,10 +111,10 @@
 
     public void start()
     {
-        if(!isRunning())
-        {
+	    if(!isRunning())
+	    {
             run();
-        }
+	    }
     }
 
     public void stop()
@@ -157,15 +157,6 @@
         }
 
         ServerBootstrap bootstrap = new ServerBootstrap()
-<<<<<<< HEAD
-                .group(workerGroup)
-                .channel(NioServerSocketChannel.class)
-                .childOption(ChannelOption.TCP_NODELAY, true)
-                .childOption(ChannelOption.SO_KEEPALIVE, DatabaseDescriptor.getRpcKeepAlive())
-                .childOption(ChannelOption.ALLOCATOR, CBUtil.allocator)
-                .childOption(ChannelOption.WRITE_BUFFER_HIGH_WATER_MARK, 32 * 1024)
-                .childOption(ChannelOption.WRITE_BUFFER_LOW_WATER_MARK, 8 * 1024);
-=======
                                     .group(workerGroup)
                                     .channel(hasEpoll ? EpollServerSocketChannel.class : NioServerSocketChannel.class)
                                     .childOption(ChannelOption.TCP_NODELAY, true)
@@ -174,7 +165,6 @@
                                     .childOption(ChannelOption.ALLOCATOR, CBUtil.allocator)
                                     .childOption(ChannelOption.WRITE_BUFFER_HIGH_WATER_MARK, 32 * 1024)
                                     .childOption(ChannelOption.WRITE_BUFFER_LOW_WATER_MARK, 8 * 1024);
->>>>>>> cdf80d9d
 
         final EncryptionOptions.ClientEncryptionOptions clientEnc = DatabaseDescriptor.getClientEncryptionOptions();
         if (clientEnc.enabled)
