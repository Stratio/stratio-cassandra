--- conflicted
+++ resolved
@@ -34,298 +34,6 @@
 
 import static org.apache.cassandra.utils.FBUtilities.*;
 
-<<<<<<< HEAD
-public final class KSMetaData {
-	public final String name;
-	public final Class<? extends AbstractReplicationStrategy> strategyClass;
-	public final Map<String, String> strategyOptions;
-	private final Map<String, CFMetaData> cfMetaData;
-	public final boolean durableWrites;
-
-	KSMetaData(String name,
-	           Class<? extends AbstractReplicationStrategy> strategyClass,
-	           Map<String, String> strategyOptions,
-	           boolean durableWrites,
-	           Iterable<CFMetaData> cfDefs) {
-		this.name = name;
-		this.strategyClass = strategyClass == null ? NetworkTopologyStrategy.class : strategyClass;
-		this.strategyOptions = strategyOptions;
-		Map<String, CFMetaData> cfmap = new HashMap<String, CFMetaData>();
-		for (CFMetaData cfm : cfDefs)
-			cfmap.put(cfm.cfName, cfm);
-		this.cfMetaData = Collections.unmodifiableMap(cfmap);
-		this.durableWrites = durableWrites;
-	}
-
-	// For new user created keyspaces (through CQL)
-	public static KSMetaData newKeyspace(String name,
-	                                     String strategyName,
-	                                     Map<String, String> options,
-	                                     boolean durableWrites) throws ConfigurationException {
-		Class<? extends AbstractReplicationStrategy> cls = AbstractReplicationStrategy.getClass(strategyName);
-		if (cls.equals(LocalStrategy.class))
-			throw new ConfigurationException("Unable to use given strategy class: LocalStrategy is reserved for internal use.");
-
-		return newKeyspace(name, cls, options, durableWrites, Collections.<CFMetaData> emptyList());
-	}
-
-	public static KSMetaData newKeyspace(String name,
-	                                     Class<? extends AbstractReplicationStrategy> strategyClass,
-	                                     Map<String, String> options,
-	                                     boolean durablesWrites,
-	                                     Iterable<CFMetaData> cfDefs) {
-		return new KSMetaData(name, strategyClass, options, durablesWrites, cfDefs);
-	}
-
-	public static KSMetaData cloneWith(KSMetaData ksm, Iterable<CFMetaData> cfDefs) {
-		return new KSMetaData(ksm.name, ksm.strategyClass, ksm.strategyOptions, ksm.durableWrites, cfDefs);
-	}
-
-	public static KSMetaData systemKeyspace() {
-		List<CFMetaData> cfDefs = Arrays.asList(CFMetaData.BatchlogCf,
-		                                        CFMetaData.RangeXfersCf,
-		                                        CFMetaData.LocalCf,
-		                                        CFMetaData.PeersCf,
-		                                        CFMetaData.PeerEventsCf,
-		                                        CFMetaData.HintsCf,
-		                                        CFMetaData.IndexCf,
-		                                        CFMetaData.SchemaTriggersCf,
-		                                        CFMetaData.CounterIdCf,
-		                                        CFMetaData.SchemaKeyspacesCf,
-		                                        CFMetaData.SchemaColumnFamiliesCf,
-		                                        CFMetaData.SchemaColumnsCf,
-		                                        CFMetaData.CompactionLogCf,
-		                                        CFMetaData.CompactionHistoryCf,
-		                                        CFMetaData.PaxosCf,
-		                                        CFMetaData.SSTableActivityCF);
-		return new KSMetaData(Keyspace.SYSTEM_KS,
-		                      LocalStrategy.class,
-		                      Collections.<String, String> emptyMap(),
-		                      true,
-		                      cfDefs);
-	}
-
-	public static KSMetaData traceKeyspace() {
-		List<CFMetaData> cfDefs = Arrays.asList(CFMetaData.TraceSessionsCf, CFMetaData.TraceEventsCf);
-		return new KSMetaData(Tracing.TRACE_KS,
-		                      SimpleStrategy.class,
-		                      ImmutableMap.of("replication_factor", "2"),
-		                      true,
-		                      cfDefs);
-	}
-
-	public static KSMetaData testMetadata(String name,
-	                                      Class<? extends AbstractReplicationStrategy> strategyClass,
-	                                      Map<String, String> strategyOptions,
-	                                      CFMetaData... cfDefs) {
-		return new KSMetaData(name, strategyClass, strategyOptions, true, Arrays.asList(cfDefs));
-	}
-
-	public static KSMetaData testMetadataNotDurable(String name,
-	                                                Class<? extends AbstractReplicationStrategy> strategyClass,
-	                                                Map<String, String> strategyOptions,
-	                                                CFMetaData... cfDefs) {
-		return new KSMetaData(name, strategyClass, strategyOptions, false, Arrays.asList(cfDefs));
-	}
-
-	public int hashCode() {
-		return name.hashCode();
-	}
-
-	public boolean equals(Object obj) {
-		if (!(obj instanceof KSMetaData))
-			return false;
-		KSMetaData other = (KSMetaData) obj;
-		return other.name.equals(name) && ObjectUtils.equals(other.strategyClass, strategyClass)
-		       && ObjectUtils.equals(other.strategyOptions, strategyOptions)
-		       && other.cfMetaData.equals(cfMetaData)
-		       && other.durableWrites == durableWrites;
-	}
-
-	public Map<String, CFMetaData> cfMetaData() {
-		return cfMetaData;
-	}
-
-	@Override
-	public String toString() {
-		StringBuilder sb = new StringBuilder();
-		sb.append(name)
-		  .append(", rep strategy:")
-		  .append(strategyClass.getSimpleName())
-		  .append("{")
-		  .append(StringUtils.join(cfMetaData.values(), ", "))
-		  .append("}")
-		  .append(", strategy_options: ")
-		  .append(strategyOptions.toString())
-		  .append(", durable_writes: ")
-		  .append(durableWrites);
-		return sb.toString();
-	}
-
-	public static String convertOldStrategyName(String name) {
-		return name.replace("RackUnawareStrategy", "SimpleStrategy").replace("RackAwareStrategy",
-		                                                                     "OldNetworkTopologyStrategy");
-	}
-
-	public static Map<String, String> optsWithRF(final Integer rf) {
-		Map<String, String> ret = new HashMap<String, String>();
-		ret.put("replication_factor", rf.toString());
-		return ret;
-	}
-
-	public static KSMetaData fromThrift(KsDef ksd, CFMetaData... cfDefs) throws ConfigurationException {
-		Class<? extends AbstractReplicationStrategy> cls = AbstractReplicationStrategy.getClass(ksd.strategy_class);
-		if (cls.equals(LocalStrategy.class))
-			throw new ConfigurationException("Unable to use given strategy class: LocalStrategy is reserved for internal use.");
-
-		return new KSMetaData(ksd.name,
-		                      cls,
-		                      ksd.strategy_options == null ? Collections.<String, String> emptyMap()
-		                                                  : ksd.strategy_options,
-		                      ksd.durable_writes,
-		                      Arrays.asList(cfDefs));
-	}
-
-	public KsDef toThrift() {
-		List<CfDef> cfDefs = new ArrayList<CfDef>(cfMetaData.size());
-		for (CFMetaData cfm : cfMetaData().values()) {
-			// Don't expose CF that cannot be correctly handle by thrift; see CASSANDRA-4377 for
-			// further details
-			if (cfm.isThriftCompatible())
-				cfDefs.add(cfm.toThrift());
-		}
-		KsDef ksdef = new KsDef(name, strategyClass.getName(), cfDefs);
-		ksdef.setStrategy_options(strategyOptions);
-		ksdef.setDurable_writes(durableWrites);
-
-		return ksdef;
-	}
-
-	public RowMutation toSchemaUpdate(KSMetaData newState, long modificationTimestamp) {
-		return newState.toSchema(modificationTimestamp);
-	}
-
-	public KSMetaData validate() throws ConfigurationException {
-		if (!CFMetaData.isNameValid(name))
-			throw new ConfigurationException(String.format("Keyspace name must not be empty, more than %s characters long, or contain non-alphanumeric-underscore characters (got \"%s\")",
-			                                               Schema.NAME_LENGTH,
-			                                               name));
-
-		// Attempt to instantiate the ARS, which will throw a ConfigException if the
-		// strategy_options aren't fully formed
-		TokenMetadata tmd = StorageService.instance.getTokenMetadata();
-		IEndpointSnitch eps = DatabaseDescriptor.getEndpointSnitch();
-		AbstractReplicationStrategy.validateReplicationStrategy(name, strategyClass, tmd, eps, strategyOptions);
-
-		for (CFMetaData cfm : cfMetaData.values())
-			cfm.validate();
-
-		return this;
-	}
-
-	public KSMetaData reloadAttributes() {
-		Row ksDefRow = SystemKeyspace.readSchemaRow(name);
-
-		if (ksDefRow.cf == null)
-			throw new RuntimeException(String.format("%s not found in the schema definitions keyspaceName (%s).",
-			                                         name,
-			                                         SystemKeyspace.SCHEMA_KEYSPACES_CF));
-
-		return fromSchema(ksDefRow, Collections.<CFMetaData> emptyList());
-	}
-
-	public RowMutation dropFromSchema(long timestamp) {
-		RowMutation rm = new RowMutation(Keyspace.SYSTEM_KS, SystemKeyspace.getSchemaKSKey(name));
-		rm.delete(SystemKeyspace.SCHEMA_KEYSPACES_CF, timestamp);
-		rm.delete(SystemKeyspace.SCHEMA_COLUMNFAMILIES_CF, timestamp);
-		rm.delete(SystemKeyspace.SCHEMA_COLUMNS_CF, timestamp);
-		rm.delete(SystemKeyspace.SCHEMA_TRIGGERS_CF, timestamp);
-//		rm.delete(SystemKeyspace.INDEX_CF, timestamp);
-
-		return rm;
-	}
-
-	public RowMutation toSchema(long timestamp) {
-		RowMutation rm = new RowMutation(Keyspace.SYSTEM_KS, SystemKeyspace.getSchemaKSKey(name));
-		ColumnFamily cf = rm.addOrGet(CFMetaData.SchemaKeyspacesCf);
-
-		cf.addColumn(Column.create(durableWrites, timestamp, "durable_writes"));
-		cf.addColumn(Column.create(strategyClass.getName(), timestamp, "strategy_class"));
-		cf.addColumn(Column.create(json(strategyOptions), timestamp, "strategy_options"));
-
-		for (CFMetaData cfm : cfMetaData.values())
-			cfm.toSchema(rm, timestamp);
-
-		return rm;
-	}
-
-	/**
-	 * Deserialize only Keyspace attributes without nested ColumnFamilies
-	 * 
-	 * @param row
-	 *            Keyspace attributes in serialized form
-	 * 
-	 * @return deserialized keyspace without cf_defs
-	 */
-	public static KSMetaData fromSchema(Row row, Iterable<CFMetaData> cfms) {
-		UntypedResultSet.Row result = QueryProcessor.resultify("SELECT * FROM system.schema_keyspaces", row).one();
-		try {
-			return new KSMetaData(result.getString("keyspace_name"),
-			                      AbstractReplicationStrategy.getClass(result.getString("strategy_class")),
-			                      fromJsonMap(result.getString("strategy_options")),
-			                      result.getBoolean("durable_writes"),
-			                      cfms);
-		} catch (ConfigurationException e) {
-			throw new RuntimeException(e);
-		}
-	}
-
-	/**
-	 * Deserialize Keyspace with nested ColumnFamilies
-	 * 
-	 * @param serializedKs
-	 *            Keyspace in serialized form
-	 * @param serializedCFs
-	 *            Collection of the serialized ColumnFamilies
-	 * 
-	 * @return deserialized keyspace with cf_defs
-	 */
-	public static KSMetaData fromSchema(Row serializedKs, Row serializedCFs) {
-		Map<String, CFMetaData> cfs = deserializeColumnFamilies(serializedCFs);
-		return fromSchema(serializedKs, cfs.values());
-	}
-
-	/**
-	 * Deserialize ColumnFamilies from low-level schema representation, all of them belong to the
-	 * same keyspace
-	 * 
-	 * @param row
-	 * @return map containing name of the ColumnFamily and it's metadata for faster lookup
-	 */
-	public static Map<String, CFMetaData> deserializeColumnFamilies(Row row) {
-		if (row.cf == null)
-			return Collections.emptyMap();
-
-		Map<String, CFMetaData> cfms = new HashMap<String, CFMetaData>();
-		UntypedResultSet results = QueryProcessor.resultify("SELECT * FROM system.schema_columnfamilies", row);
-		for (UntypedResultSet.Row result : results) {
-			CFMetaData cfm = CFMetaData.fromSchema(result);
-			cfms.put(cfm.cfName, cfm);
-		}
-
-		for (CFMetaData cfm : cfms.values()) {
-			Row columnRow = SystemKeyspace.readSchemaRow(SystemKeyspace.SCHEMA_COLUMNS_CF, cfm.ksName, cfm.cfName);
-			// This may replace some existing definition coming from the old key, column and
-			// value aliases. But that's what we want (see
-			// CFMetaData.fromSchemaNoColumnsNoTriggers).
-			for (ColumnDefinition cd : ColumnDefinition.fromSchema(columnRow, cfm))
-				cfm.addOrReplaceColumnDefinition(cd);
-			cfm.rebuild();
-		}
-
-		return cfms;
-	}
-=======
 public final class KSMetaData
 {
     public final String name;
@@ -434,11 +142,11 @@
         KSMetaData other = (KSMetaData) o;
 
         return Objects.equal(name, other.name)
-            && Objects.equal(strategyClass, other.strategyClass)
-            && Objects.equal(strategyOptions, other.strategyOptions)
-            && Objects.equal(cfMetaData, other.cfMetaData)
-            && Objects.equal(durableWrites, other.durableWrites)
-            && Objects.equal(userTypes, other.userTypes);
+                && Objects.equal(strategyClass, other.strategyClass)
+                && Objects.equal(strategyOptions, other.strategyOptions)
+                && Objects.equal(cfMetaData, other.cfMetaData)
+                && Objects.equal(durableWrites, other.durableWrites)
+                && Objects.equal(userTypes, other.userTypes);
     }
 
     public Map<String, CFMetaData> cfMetaData()
@@ -450,13 +158,13 @@
     public String toString()
     {
         return Objects.toStringHelper(this)
-                      .add("name", name)
-                      .add("strategyClass", strategyClass.getSimpleName())
-                      .add("strategyOptions", strategyOptions)
-                      .add("cfMetaData", cfMetaData)
-                      .add("durableWrites", durableWrites)
-                      .add("userTypes", userTypes)
-                      .toString();
+                .add("name", name)
+                .add("strategyClass", strategyClass.getSimpleName())
+                .add("strategyOptions", strategyOptions)
+                .add("cfMetaData", cfMetaData)
+                .add("durableWrites", durableWrites)
+                .add("userTypes", userTypes)
+                .toString();
     }
 
     public static Map<String,String> optsWithRF(final Integer rf)
@@ -614,5 +322,4 @@
         }
         return cfms;
     }
->>>>>>> c6a2c65a
 }