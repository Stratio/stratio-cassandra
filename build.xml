<?xml version="1.0" encoding="UTF-8" standalone="no"?>
<!--
 ~ Licensed to the Apache Software Foundation (ASF) under one
 ~ or more contributor license agreements.  See the NOTICE file
 ~ distributed with this work for additional information
 ~ regarding copyright ownership.  The ASF licenses this file
 ~ to you under the Apache License, Version 2.0 (the
 ~ "License"); you may not use this file except in compliance
 ~ with the License.  You may obtain a copy of the License at
 ~
 ~    http://www.apache.org/licenses/LICENSE-2.0
 ~
 ~ Unless required by applicable law or agreed to in writing,
 ~ software distributed under the License is distributed on an
 ~ "AS IS" BASIS, WITHOUT WARRANTIES OR CONDITIONS OF ANY
 ~ KIND, either express or implied.  See the License for the
 ~ specific language governing permissions and limitations
 ~ under the License.
 -->
<project basedir="." default="jar" name="apache-cassandra"
         xmlns:artifact="antlib:org.apache.maven.artifact.ant">
    <property environment="env"/>
    <property file="build.properties" />
    <property file="build.properties.default" />
    <property name="debuglevel" value="source,lines,vars"/>

    <!-- default version and SCM information -->
<<<<<<< HEAD
    <property name="base.version" value="2.1.07"/>
=======
    <property name="base.version" value="2.1.2"/>
>>>>>>> cdf80d9d
    <property name="scm.connection" value="scm:git://git.apache.org/cassandra.git"/>
    <property name="scm.developerConnection" value="scm:git://git.apache.org/cassandra.git"/>
    <property name="scm.url" value="http://git-wip-us.apache.org/repos/asf?p=cassandra.git;a=tree"/>

    <!-- directory details -->
    <property name="basedir" value="."/>
    <property name="build.src" value="${basedir}/src"/>
    <property name="build.src.java" value="${basedir}/src/java"/>
    <property name="build.src.resources" value="${basedir}/src/resources"/>
    <property name="build.src.gen-java" value="${basedir}/src/gen-java"/>
    <property name="build.lib" value="${basedir}/lib"/>
    <property name="build.tools.lib" value="${basedir}/tools/lib"/>
    <property name="build.dir" value="${basedir}/build"/>
    <property name="build.dir.lib" value="${basedir}/build/lib"/>
    <property name="build.test.dir" value="${build.dir}/test"/>
    <property name="build.classes" value="${build.dir}/classes"/>
    <property name="build.classes.main" value="${build.classes}/main" />
    <property name="build.classes.thrift" value="${build.classes}/thrift" />
    <property name="javadoc.dir" value="${build.dir}/javadoc"/>
    <property name="javadoc.jars.dir" value="${build.dir}/javadocs"/>
    <property name="interface.dir" value="${basedir}/interface"/>
    <property name="interface.thrift.dir" value="${interface.dir}/thrift"/>
    <property name="interface.thrift.gen-java" value="${interface.thrift.dir}/gen-java"/>
    <property name="test.dir" value="${basedir}/test"/>
    <property name="test.resources" value="${test.dir}/resources"/>
    <property name="test.lib" value="${build.dir}/test/lib"/>
    <property name="test.classes" value="${build.dir}/test/classes"/>
    <property name="test.conf" value="${test.dir}/conf"/>
    <property name="test.data" value="${test.dir}/data"/>
    <property name="test.name" value="*Test"/>
    <property name="test.methods" value=""/>
    <property name="test.runners" value="1"/>
    <property name="test.unit.src" value="${test.dir}/unit"/>
    <property name="test.long.src" value="${test.dir}/long"/>
    <property name="test.pig.src" value="${test.dir}/pig"/>
    <property name="dist.dir" value="${build.dir}/dist"/>
<<<<<<< HEAD
    <property name="test.index.src" value="${test.dir}/unit/com/stratio/cassandra/index"/>
  
    <property name="source.version" value="1.7"/>
    <property name="target.version" value="1.7"/>
  
=======
	
	<property name="source.version" value="1.7"/>
	<property name="target.version" value="1.7"/>
	
>>>>>>> cdf80d9d
    <condition property="version" value="${base.version}">
      <isset property="release"/>
    </condition>
    <property name="version" value="${base.version}-SNAPSHOT"/>
    <property name="version.properties.dir"
              value="${build.src.resources}/org/apache/cassandra/config/" />
    <property name="final.name" value="${ant.project.name}-${version}"/>
 
    <!-- details of what version of Maven ANT Tasks to fetch -->
    <property name="maven-ant-tasks.version" value="2.1.3" />
    <property name="maven-ant-tasks.local" value="${user.home}/.m2/repository/org/apache/maven/maven-ant-tasks"/>
    <property name="maven-ant-tasks.url"
              value="http://repo2.maven.org/maven2/org/apache/maven/maven-ant-tasks" />
    <!-- details of how and which Maven repository we publish to -->
    <property name="maven.version" value="3.0.3" />
    <condition property="maven-repository-url" value="https://repository.apache.org/service/local/staging/deploy/maven2">
      <isset property="release"/>
    </condition>
    <condition property="maven-repository-id" value="apache.releases.https">
      <isset property="release"/>
    </condition>
    <property name="maven-repository-url" value="https://repository.apache.org/content/repositories/snapshots"/>
    <property name="maven-repository-id" value="apache.snapshots.https"/>

    <property name="test.timeout" value="60000" />
    <property name="test.long.timeout" value="600000" />

    <!-- default for cql tests. Can be override by -Dcassandra.test.use_prepared=false -->
    <property name="cassandra.test.use_prepared" value="true" />

    <!-- http://cobertura.sourceforge.net/ -->
    <property name="cobertura.version" value="2.0.3"/>
    <property name="cobertura.build.dir" value="${build.dir}/cobertura"/>
    <property name="cobertura.report.dir" value="${cobertura.build.dir}/report"/>
    <property name="cobertura.classes.dir" value="${cobertura.build.dir}/classes"/>
    <property name="cobertura.datafile" value="${cobertura.build.dir}/cobertura.ser"/>
  
  <!-- Apache Lucene-->
  <property name="lucene.version" value="4.8.1"/>

    <condition property="maven-ant-tasks.jar.exists">
      <available file="${build.dir}/maven-ant-tasks-${maven-ant-tasks.version}.jar" />
    </condition>

    <condition property="maven-ant-tasks.jar.local">
      <available file="${maven-ant-tasks.local}/${maven-ant-tasks.version}/maven-ant-tasks-${maven-ant-tasks.version}.jar" />
    </condition>

    <condition property="is.source.artifact">
      <available file="${build.src.java}" type="dir" />
    </condition>

    <tstamp>
      <format property="YEAR" pattern="yyyy"/>
    </tstamp>

    <!--
         Add all the dependencies.
    -->
    <path id="maven-ant-tasks.classpath" path="${build.dir}/maven-ant-tasks-${maven-ant-tasks.version}.jar" />
    <path id="cassandra.classpath">
        <pathelement location="${cobertura.classes.dir}"/>
        <pathelement location="${build.classes.main}" />
        <pathelement location="${build.classes.thrift}" />
        <fileset dir="${build.lib}">
          <include name="**/*.jar" />
          <exclude name="**/*-sources.jar"/>
        </fileset>
        <fileset dir="${build.dir.lib}">
          <include name="**/*.jar" />
          <exclude name="**/*-sources.jar"/>
        </fileset>
    </path>
  
  <path id="cobertura.classpath">
    <pathelement location="${cobertura.classes.dir}"/>
  </path>

  <macrodef name="create-javadoc">
    <attribute name="destdir"/>
    <element name="filesets"/>
    <sequential>
      <javadoc destdir="@{destdir}" author="true" version="true" use="true"
        windowtitle="${ant.project.name} API" classpathref="cassandra.classpath"
        bottom="Copyright &amp;copy; ${YEAR} The Apache Software Foundation"
        useexternalfile="yes"
        maxmemory="256m">
        <filesets/>
      </javadoc>
    </sequential>
  </macrodef>

    <!--
        Setup the output directories.
    -->
    <target name="init">
        <fail unless="is.source.artifact"
            message="Not a source artifact, stopping here." />
        <mkdir dir="${build.classes.main}"/>
        <mkdir dir="${build.classes.thrift}"/>
        <mkdir dir="${test.lib}"/>
        <mkdir dir="${test.classes}"/>
        <mkdir dir="${build.src.gen-java}"/>
        <mkdir dir="${build.dir.lib}"/>
    </target>

    <target name="clean" description="Remove all locally created artifacts">
        <delete dir="${build.test.dir}" />
        <delete dir="${build.classes}" />
        <delete dir="${cobertura.classes.dir}" />
        <delete dir="${build.src.gen-java}" />
        <delete dir="${version.properties.dir}" />
    </target>
    <target depends="clean" name="cleanall"/>

    <target name="realclean" depends="clean" description="Remove the entire build directory and all downloaded artifacts">
        <delete dir="${build.dir}" />
    </target>

    <!--
       This generates the CLI grammar files from Cli.g
    -->
    <target name="check-gen-cli-grammar">
        <uptodate property="cliUpToDate"
                srcfile="${build.src.java}/org/apache/cassandra/cli/Cli.g"
                targetfile="${build.src.gen-java}/org/apache/cassandra/cli/Cli.tokens"/>
    </target>

    <target name="gen-cli-grammar" depends="check-gen-cli-grammar" unless="cliUpToDate">
      <echo>Building Grammar ${build.src.java}/org/apache/cassandra/cli/Cli.g  ....</echo>
      <java classname="org.antlr.Tool"
        classpath="${build.dir.lib}/jars/antlr-3.5.2.jar;${build.lib}/antlr-runtime-3.5.2.jar;${build.lib}/stringtemplate-4.0.2.jar"
            fork="true"
            failonerror="true">
         <jvmarg value="-Xmx512M" />
         <arg value="${build.src.java}/org/apache/cassandra/cli/Cli.g" />
         <arg value="-fo" />
         <arg value="${build.src.gen-java}/org/apache/cassandra/cli/" />
      </java>
    </target>

    <!--
       This generates the CQL grammar files from Cql.g
    -->
    <target name="check-gen-cql2-grammar">
        <uptodate property="cql2current"
                srcfile="${build.src.java}/org/apache/cassandra/cql/Cql.g"
                targetfile="${build.src.gen-java}/org/apache/cassandra/cql/Cql.tokens"/>
    </target>
    <target name="check-gen-cql3-grammar">
        <uptodate property="cql3current"
                srcfile="${build.src.java}/org/apache/cassandra/cql3/Cql.g"
                targetfile="${build.src.gen-java}/org/apache/cassandra/cql3/Cql.tokens"/>
    </target>
 
    <target name="gen-cql2-grammar" depends="check-gen-cql2-grammar" unless="cql2current">
      <echo>Building Grammar ${build.src.java}/org/apache/cassandra/cql/Cql.g  ...</echo>
      <java classname="org.antlr.Tool"
            classpath="${build.dir.lib}/jars/antlr-3.5.2.jar;${build.lib}/antlr-runtime-3.5.2.jar;${build.lib}/stringtemplate-4.0.2.jar"
            fork="true"
            failonerror="true">
         <jvmarg value="-Xmx512M" />
         <arg value="${build.src.java}/org/apache/cassandra/cql/Cql.g" />
         <arg value="-fo" />
         <arg value="${build.src.gen-java}/org/apache/cassandra/cql/" />
      </java>
    </target>
    <target name="gen-cql3-grammar" depends="check-gen-cql3-grammar" unless="cql3current">
      <echo>Building Grammar ${build.src.java}/org/apache/cassandra/cql3/Cql.g  ...</echo>
      <java classname="org.antlr.Tool"
            classpath="${build.dir.lib}/jars/antlr-3.5.2.jar;${build.lib}/antlr-runtime-3.5.2.jar;${build.lib}/stringtemplate-4.0.2.jar"
            fork="true"
            failonerror="true">
         <jvmarg value="-Xmx512M" />
         <arg value="-Xconversiontimeout" />
         <arg value="10000" />
         <arg value="${build.src.java}/org/apache/cassandra/cql3/Cql.g" />
         <arg value="-fo" />
         <arg value="${build.src.gen-java}/org/apache/cassandra/cql3/" />
      </java>
    </target>

    <target name="generate-cql-html" depends="maven-ant-tasks-init" description="Generate HTML from textile source">
        <artifact:dependencies pathId="wikitext.classpath">
            <dependency groupId="com.datastax.wikitext" artifactId="wikitext-core-ant" version="1.3"/>
            <dependency groupId="org.fusesource.wikitext" artifactId="textile-core" version="1.3"/>
        </artifact:dependencies>
        <taskdef classpathref="wikitext.classpath" resource="wikitexttasks.properties" />
        <wikitext-to-html markupLanguage="Textile">
            <fileset dir="${basedir}">
                <include name="doc/cql/*.textile"/>
            </fileset>
            <fileset dir="${basedir}">
                <include name="doc/cql3/*.textile"/>
            </fileset>
        </wikitext-to-html>
    </target>

    <!--
       Fetch Maven Ant Tasks and Cassandra's dependencies
       These targets are intentionally free of dependencies so that they
       can be run stand-alone from a binary release artifact.
    -->
    <target name="maven-ant-tasks-localrepo" unless="maven-ant-tasks.jar.exists" if="maven-ant-tasks.jar.local"
            depends="init" description="Fetch Maven ANT Tasks from Maven Local Repository">
      <copy file="${maven-ant-tasks.local}/${maven-ant-tasks.version}/maven-ant-tasks-${maven-ant-tasks.version}.jar"
           tofile="${build.dir}/maven-ant-tasks-${maven-ant-tasks.version}.jar"/>
      <property name="maven-ant-tasks.jar.exists" value="true"/>
    </target>

    <target name="maven-ant-tasks-download" depends="init,maven-ant-tasks-localrepo" unless="maven-ant-tasks.jar.exists"
            description="Fetch Maven ANT Tasks from Maven Central Repositroy">
      <echo>Downloading Maven ANT Tasks...</echo>
      <get src="${maven-ant-tasks.url}/${maven-ant-tasks.version}/maven-ant-tasks-${maven-ant-tasks.version}.jar"
           dest="${build.dir}/maven-ant-tasks-${maven-ant-tasks.version}.jar" usetimestamp="true" />
    </target>

    <target name="maven-ant-tasks-init" depends="init,maven-ant-tasks-download" unless="maven-ant-tasks.initialized"
            description="Initialize Maven ANT Tasks">
      <typedef uri="antlib:org.apache.maven.artifact.ant" classpathref="maven-ant-tasks.classpath" />

      <!-- define the remote repositories we use -->
      <artifact:remoteRepository id="central"   url="${artifact.remoteRepository.central}"/>
      <artifact:remoteRepository id="java.net2" url="${artifact.remoteRepository.java.net2}"/>
      <artifact:remoteRepository id="apache"    url="${artifact.remoteRepository.apache}"/>

      <macrodef name="install">
        <attribute name="pomFile"/>
        <attribute name="file"/>
        <attribute name="classifier" default=""/>
        <attribute name="packaging" default="jar"/>
        <sequential>
          <artifact:mvn mavenVersion="${maven.version}" fork="true" failonerror="true">
            <arg value="org.apache.maven.plugins:maven-install-plugin:2.3.1:install-file" />
            <arg value="-DpomFile=@{pomFile}" />
            <arg value="-Dfile=@{file}" />
            <arg value="-Dclassifier=@{classifier}" />
            <arg value="-Dpackaging=@{packaging}" />
          </artifact:mvn>
        </sequential>
      </macrodef>

      <macrodef name="deploy">
        <attribute name="pomFile"/>
        <attribute name="file"/>
        <attribute name="classifier" default=""/>
        <attribute name="packaging" default="jar"/>
        <sequential>
          <artifact:mvn mavenVersion="${maven.version}" fork="true" failonerror="true">
            <jvmarg value="-Xmx512m"/>
            <arg value="org.apache.maven.plugins:maven-gpg-plugin:1.4:sign-and-deploy-file" />
            <arg value="-DretryFailedDeploymentCount=5" />
            <arg value="-Durl=${maven-repository-url}" />
            <arg value="-DrepositoryId=${maven-repository-id}" />
            <arg value="-DpomFile=@{pomFile}" />
            <arg value="-Dfile=@{file}" />
            <arg value="-Dclassifier=@{classifier}" />
            <arg value="-Dpackaging=@{packaging}" />
            <arg value="-Papache-release" />
          </artifact:mvn>
        </sequential>
      </macrodef>

      <property name="maven-ant-tasks.initialized" value="true"/>
    </target>

    <!-- this task defines the dependencies that will be fetched by Maven ANT Tasks
         the dependencies are re-used for publishing artifacts to Maven Central
         in order to keep everything consistent -->
    <target name="maven-declare-dependencies" depends="maven-ant-tasks-init"
            description="Define dependencies and dependency versions">
      <!-- The parent pom defines the versions of all dependencies -->
      <artifact:pom id="parent-pom"
                    groupId="com.stratio.cassandra"
                    artifactId="cassandra-parent"
                    packaging="pom"
                    version="${version}"
                    url="https://github.com/Stratio/stratio-cassandra"
                    name="Stratio Cassandra"
                    inceptionYear="2009"
                    description="A fork of the Apache Cassandra Project that uses Lucene indexes for providing near real time search such as ElasticSearch or Solr, including full text search capabilities, multi-dimensional queries, and relevance scoring.">
        <license name="The Apache Software License, Version 2.0" url="http://www.apache.org/licenses/LICENSE-2.0.txt"/>
        <scm connection="${scm.connection}" developerConnection="${scm.developerConnection}" url="${scm.url}"/>
        <dependencyManagement>
          <dependency groupId="org.xerial.snappy" artifactId="snappy-java" version="1.0.5"/>
          <dependency groupId="net.jpountz.lz4" artifactId="lz4" version="1.2.0"/>
          <dependency groupId="com.ning" artifactId="compress-lzf" version="0.8.4"/>
          <dependency groupId="com.google.guava" artifactId="guava" version="16.0"/>
          <dependency groupId="commons-cli" artifactId="commons-cli" version="1.1"/>
          <dependency groupId="commons-codec" artifactId="commons-codec" version="1.2"/>
          <dependency groupId="org.apache.commons" artifactId="commons-lang3" version="3.1"/>
          <dependency groupId="org.apache.commons" artifactId="commons-math3" version="3.2"/>
          <dependency groupId="com.googlecode.concurrentlinkedhashmap" artifactId="concurrentlinkedhashmap-lru" version="1.3"/>
          <dependency groupId="org.antlr" artifactId="antlr" version="3.5.2"/>
          <dependency groupId="org.antlr" artifactId="antlr-runtime" version="3.5.2"/>
          <dependency groupId="org.antlr" artifactId="stringtemplate" version="4.0.2"/>
          <dependency groupId="org.slf4j" artifactId="slf4j-api" version="1.7.2"/>
          <dependency groupId="ch.qos.logback" artifactId="logback-core" version="1.1.2"/>
          <dependency groupId="ch.qos.logback" artifactId="logback-classic" version="1.1.2"/>
          <dependency groupId="org.codehaus.jackson" artifactId="jackson-core-asl" version="1.9.2"/>
          <dependency groupId="org.codehaus.jackson" artifactId="jackson-mapper-asl" version="1.9.2"/>
          <dependency groupId="jline" artifactId="jline" version="1.0">
            <exclusion groupId="junit" artifactId="junit"/>
          </dependency>
          <dependency groupId="com.googlecode.json-simple" artifactId="json-simple" version="1.1"/>
          <dependency groupId="com.boundary" artifactId="high-scale-lib" version="1.0.6"/>
<<<<<<< HEAD
          <dependency groupId="com.github.jbellis" artifactId="jamm" version="0.2.6"/>
          <dependency groupId="com.thinkaurelius.thrift" artifactId="thrift-server" version="0.3.5">
          <exclusion groupId="org.slf4j" artifactId="slf4j-log4j12"/>
=======
          <dependency groupId="com.github.jbellis" artifactId="jamm" version="0.2.8"/>
          <dependency groupId="com.thinkaurelius.thrift" artifactId="thrift-server" version="0.3.7">
	      	<exclusion groupId="org.slf4j" artifactId="slf4j-log4j12"/>
>>>>>>> cdf80d9d
          </dependency>
          <dependency groupId="org.yaml" artifactId="snakeyaml" version="1.11"/>
          <dependency groupId="org.apache.thrift" artifactId="libthrift" version="0.9.1"/>

          <dependency groupId="junit" artifactId="junit" version="4.6" />
          <dependency groupId="commons-logging" artifactId="commons-logging" version="1.1.1"/>
          <dependency groupId="org.apache.rat" artifactId="apache-rat" version="0.10">
             <exclusion groupId="commons-lang" artifactId="commons-lang"/>
          </dependency>
          <dependency groupId="org.apache.hadoop" artifactId="hadoop-core" version="1.0.3">
            <exclusion groupId="org.mortbay.jetty" artifactId="servlet-api"/>
          </dependency>
          <dependency groupId="org.apache.hadoop" artifactId="hadoop-minicluster" version="1.0.3"/>
          <dependency groupId="org.apache.pig" artifactId="pig" version="0.12.1"/>
          <dependency groupId="net.java.dev.jna" artifactId="jna" version="4.0.0"/>

          <dependency groupId="net.sourceforge.cobertura" artifactId="cobertura" version="${cobertura.version}">
            <exclusion groupId="xerces" artifactId="xercesImpl"/>
          </dependency>

          <dependency groupId="com.stratio.cassandra" artifactId="cassandra-all" version="${version}" />
          <dependency groupId="com.stratio.cassandra" artifactId="cassandra-thrift" version="${version}" />
          <dependency groupId="com.yammer.metrics" artifactId="metrics-core" version="2.2.0" />
          <dependency groupId="com.addthis.metrics" artifactId="reporter-config" version="2.1.0" />
          <dependency groupId="org.mindrot" artifactId="jbcrypt" version="0.3m" />
          <dependency groupId="io.airlift" artifactId="airline" version="0.6" />
          <dependency groupId="io.netty" artifactId="netty-all" version="4.0.23.Final" />
          <dependency groupId="com.google.code.findbugs" artifactId="jsr305" version="2.0.2" />
          <dependency groupId="com.clearspring.analytics" artifactId="stream" version="2.5.2" />
          <dependency groupId="com.datastax.cassandra" artifactId="cassandra-driver-core" version="2.0.5" />
          <dependency groupId="net.sf.supercsv" artifactId="super-csv" version="2.1.0" />
<<<<<<< HEAD
          
=======
	      <dependency groupId="net.ju-n.compile-command-annotations" artifactId="compile-command-annotations" version="1.2.0" />
>>>>>>> cdf80d9d
        </dependencyManagement>
        <developer id="alakshman" name="Avinash Lakshman"/>
        <developer id="aleksey" name="Aleksey Yeschenko"/>
        <developer id="amorton" name="Aaron Morton"/>
        <developer id="benedict" name="Benedict Elliott Smith"/>
        <developer id="brandonwilliams" name="Brandon Williams"/>
        <developer id="dbrosius" name="David Brosius"/>
        <developer id="eevans" name="Eric Evans"/>
        <developer id="gdusbabek" name="Gary Dusbabek"/>
        <developer id="goffinet" name="Chris Goffinet"/>
        <developer id="jaakko" name="Laine Jaakko Olavi"/>
        <developer id="jake" name="T Jake Luciani"/>
        <developer id="jasonbrown" name="Jason Brown"/>
        <developer id="jbellis" name="Jonathan Ellis"/>
        <developer id="jmckenzie" name="Josh McKenzie"/>
        <developer id="johan" name="Johan Oskarsson"/>
        <developer id="junrao" name="Jun Rao"/>
        <developer id="marcuse" name="Marcus Eriksson"/>
        <developer id="mishail" name="Mikhail Stepura"/>
        <developer id="pmalik" name="Prashant Malik"/>
        <developer id="scode" name="Peter Schuller"/>
        <developer id="slebresne" name="Sylvain Lebresne"/>
<<<<<<< HEAD
        <developer id="adelapena" name="Andrés de la Peña"/>
        <developer id="lrosellini" name="Luca Rosellini"/>
=======
        <developer id="tylerhobbs" name="Tyler Hobbs"/>
        <developer id="vijay" name="Vijay Parthasarathy"/>
        <developer id="xedin" name="Pavel Yaskevich"/>
        <developer id="yukim" name="Yuki Morishita"/>
>>>>>>> cdf80d9d
      </artifact:pom>

      <!-- each dependency set then defines the subset of the dependencies for that dependency set -->
      <artifact:pom id="build-deps-pom"
                    artifactId="cassandra-build-deps">
        <parent groupId="com.stratio.cassandra"
                artifactId="cassandra-parent"
                version="${version}"/>
        <dependency groupId="junit" artifactId="junit"/>
        <dependency groupId="commons-logging" artifactId="commons-logging"/>
        <dependency groupId="org.apache.rat" artifactId="apache-rat"/>
        <dependency groupId="org.apache.hadoop" artifactId="hadoop-core"/>
        <dependency groupId="org.apache.hadoop" artifactId="hadoop-minicluster"/>
        <dependency groupId="org.apache.pig" artifactId="pig"/>
<<<<<<< HEAD
        <dependency groupId="com.google.code.findbugs" artifactId="jsr305"/>
=======
      	<dependency groupId="com.google.code.findbugs" artifactId="jsr305"/>
        <dependency groupId="org.antlr" artifactId="antlr"/>
>>>>>>> cdf80d9d
        <dependency groupId="com.datastax.cassandra" artifactId="cassandra-driver-core"/>
	<dependency groupId="net.ju-n.compile-command-annotations" artifactId="compile-command-annotations"/>
      </artifact:pom>

      <artifact:pom id="coverage-deps-pom"
                    artifactId="cassandra-coverage-deps">
        <parent groupId="com.stratio.cassandra"
                artifactId="cassandra-parent"
                version="${version}"/>
        <dependency groupId="net.sourceforge.cobertura" artifactId="cobertura"/>
      </artifact:pom>

      <artifact:pom id="test-deps-pom"
                    artifactId="cassandra-test-deps">
        <parent groupId="com.stratio.cassandra"
                artifactId="cassandra-parent"
                version="${version}"/>
        <!-- do NOT remove this, it breaks pig-test -->
        <dependency groupId="org.slf4j" artifactId="slf4j-log4j12" version="1.7.2"/>
        <dependency groupId="joda-time" artifactId="joda-time" version="2.3" />
      </artifact:pom>

      <!-- now the pom's for artifacts being deployed to Maven Central -->

      <artifact:pom id="all-pom"
                    artifactId="cassandra-all"
                    url="http://cassandra.apache.org"
                    name="Stratio Cassandra">
        <parent groupId="com.stratio.cassandra"
                artifactId="cassandra-parent"
                version="${version}"/>
        <scm connection="${scm.connection}" developerConnection="${scm.developerConnection}" url="${scm.url}"/>
        <dependency groupId="org.xerial.snappy" artifactId="snappy-java"/>
        <dependency groupId="net.jpountz.lz4" artifactId="lz4"/>
        <dependency groupId="com.ning" artifactId="compress-lzf"/>
        <dependency groupId="com.google.guava" artifactId="guava"/>
        <dependency groupId="commons-cli" artifactId="commons-cli"/>
        <dependency groupId="commons-codec" artifactId="commons-codec"/>
        <dependency groupId="org.apache.commons" artifactId="commons-lang3"/>
        <dependency groupId="org.apache.commons" artifactId="commons-math3"/>
        <dependency groupId="com.googlecode.concurrentlinkedhashmap" artifactId="concurrentlinkedhashmap-lru"/>
        <dependency groupId="org.antlr" artifactId="antlr"/>
        <dependency groupId="org.antlr" artifactId="antlr-runtime"/>
        <dependency groupId="org.antlr" artifactId="stringtemplate" version="4.0.2"/>
        <dependency groupId="org.slf4j" artifactId="slf4j-api"/>
        <dependency groupId="org.codehaus.jackson" artifactId="jackson-core-asl"/>
        <dependency groupId="org.codehaus.jackson" artifactId="jackson-mapper-asl"/>
        <dependency groupId="jline" artifactId="jline"/>
        <dependency groupId="com.googlecode.json-simple" artifactId="json-simple"/>
        <dependency groupId="com.boundary" artifactId="high-scale-lib"/>
        <dependency groupId="org.yaml" artifactId="snakeyaml"/>
        <dependency groupId="org.mindrot" artifactId="jbcrypt"/>
        <dependency groupId="com.yammer.metrics" artifactId="metrics-core"/>
        <dependency groupId="com.addthis.metrics" artifactId="reporter-config"/>
        <dependency groupId="com.thinkaurelius.thrift" artifactId="thrift-server" version="0.3.7"/>
        <dependency groupId="com.clearspring.analytics" artifactId="stream" version="2.5.2" />
        <dependency groupId="net.sf.supercsv" artifactId="super-csv" version="2.1.0" />

        <dependency groupId="ch.qos.logback" artifactId="logback-core"/>
        <dependency groupId="ch.qos.logback" artifactId="logback-classic"/>

        <dependency groupId="org.apache.thrift" artifactId="libthrift"/>
        <dependency groupId="com.stratio.cassandra" artifactId="cassandra-thrift"/>
        
        <!-- don't need hadoop classes to run, but if you use the hadoop stuff -->
        <dependency groupId="org.apache.hadoop" artifactId="hadoop-core" optional="true"/>
        <dependency groupId="org.apache.hadoop" artifactId="hadoop-minicluster" optional="true"/>
        <dependency groupId="org.apache.pig" artifactId="pig" optional="true"/>
        <dependency groupId="com.datastax.cassandra" artifactId="cassandra-driver-core" optional="true"/>

        <!-- don't need jna to run, but nice to have -->
        <dependency groupId="net.java.dev.jna" artifactId="jna" version="4.0.0"/>

        <!-- don't need jamm unless running a server in which case it needs to be a -javagent to be used anyway -->
        <dependency groupId="com.github.jbellis" artifactId="jamm"/>
        <dependency groupId="io.netty" artifactId="netty-all"/>

        <!-- Lucene dependencies -->
        <dependency groupId="org.apache.lucene" artifactId="lucene-core" version="${lucene.version}" />
        <dependency groupId="org.apache.lucene" artifactId="lucene-codecs" version="${lucene.version}" />
        <dependency groupId="org.apache.lucene" artifactId="lucene-misc" version="${lucene.version}" />
        <dependency groupId="org.apache.lucene" artifactId="lucene-queries" version="${lucene.version}" />
        <dependency groupId="org.apache.lucene" artifactId="lucene-queryparser" version="${lucene.version}" />
        <dependency groupId="org.apache.lucene" artifactId="lucene-analyzers-common" version="${lucene.version}" />
      </artifact:pom>
      <artifact:pom id="thrift-pom"
                    artifactId="cassandra-thrift"
                    url="http://cassandra.apache.org"
                    name="Stratio Cassandra">
        <parent groupId="com.stratio.cassandra"
                artifactId="cassandra-parent"
                version="${version}"/>
        <scm connection="${scm.connection}" developerConnection="${scm.developerConnection}" url="${scm.url}"/>
        <dependency groupId="org.apache.commons" artifactId="commons-lang3"/>
        <dependency groupId="org.slf4j" artifactId="slf4j-api"/>
        <dependency groupId="org.apache.thrift" artifactId="libthrift"/>
      </artifact:pom>
      <artifact:pom id="clientutil-pom"
                    artifactId="cassandra-clientutil"
                    url="http://cassandra.apache.org"
                    name="Apache Cassandra">
        <parent groupId="com.stratio.cassandra"
                artifactId="cassandra-parent"
                version="${version}"/>
        <scm connection="${scm.connection}" developerConnection="${scm.developerConnection}" url="${scm.url}"/>
  <dependency groupId="com.google.guava" artifactId="guava"/>
      </artifact:pom>
      
      <artifact:pom id="dist-pom"
                    artifactId="apache-cassandra"
                    packaging="pom"
                    url="http://cassandra.apache.org"
                    name="Apache Cassandra">
        <parent groupId="com.stratio.cassandra"
                artifactId="cassandra-parent"
                version="${version}"/>
        <scm connection="${scm.connection}" developerConnection="${scm.developerConnection}" url="${scm.url}"/>
      </artifact:pom>
    </target>

    <target name="maven-ant-tasks-retrieve-build" depends="maven-declare-dependencies" unless="without.maven">
      <artifact:dependencies pomRefId="build-deps-pom"
                             filesetId="build-dependency-jars" 
                             sourcesFilesetId="build-dependency-sources" 
                             cacheDependencyRefs="true" 
                             dependencyRefsBuildFile="${build.dir}/build-dependencies.xml">
          <remoteRepository refid="central"/>
          <remoteRepository refid="apache"/>
          <remoteRepository refid="java.net2"/>
      </artifact:dependencies>
      <artifact:dependencies pomRefId="coverage-deps-pom"
                             pathId="cobertura.classpath">
          <remoteRepository refid="central"/>
      </artifact:dependencies>

      <copy todir="${build.dir.lib}/jars">
          <fileset refid="build-dependency-jars"/>
          <mapper type="flatten"/>
      </copy>
      <copy todir="${build.dir.lib}/sources">
          <fileset refid="build-dependency-sources"/>
          <mapper type="flatten"/>
      </copy>
    </target>

    <target name="maven-ant-tasks-retrieve-test" depends="maven-ant-tasks-init">
      <artifact:dependencies pomRefId="test-deps-pom"
                             filesetId="test-dependency-jars"
                             sourcesFilesetId="test-dependency-sources" 
                             cacheDependencyRefs="true" 
                             dependencyRefsBuildFile="${build.dir}/test-dependencies.xml">
        <remoteRepository refid="apache"/>
        <remoteRepository refid="central"/>
        <remoteRepository refid="oauth"/>
      </artifact:dependencies>
      <copy todir="${test.lib}/jars">
        <fileset refid="test-dependency-jars"/>
        <mapper type="flatten"/>
      </copy>
      <copy todir="${test.lib}/sources">
        <fileset refid="test-dependency-sources"/>
        <mapper type="flatten"/>
      </copy>
    </target>

    <target name="maven-ant-tasks-retrieve-pig-test" depends="maven-ant-tasks-init">
      <artifact:dependencies pomRefId="test-deps-pom"
                             filesetId="test-dependency-jars"
                             sourcesFilesetId="test-dependency-sources"
                             cacheDependencyRefs="true"
                             dependencyRefsBuildFile="${build.dir}/test-dependencies.xml">
        <remoteRepository refid="apache"/>
        <remoteRepository refid="central"/>
        <remoteRepository refid="java.net2"/>
      </artifact:dependencies>
      <copy todir="${build.dir.lib}/jars">
        <fileset refid="test-dependency-jars"/>
        <mapper type="flatten"/>
      </copy>
      <copy todir="${build.dir.lib}/sources">
        <fileset refid="test-dependency-sources"/>
        <mapper type="flatten"/>
      </copy>
    </target>

    <!--
       Generate thrift code.  We have targets to build java because
       Cassandra depends on it, and python because that is what the system
       tests run.
    -->
    <target name="check-gen-thrift-java">
      <uptodate property="thriftUpToDate" srcfile="${interface.dir}/cassandra.thrift"
            targetfile="${interface.thrift.gen-java}/org/apache/cassandra/thrift/Cassandra.java" />
    </target>
    <target name="gen-thrift-java" unless="thriftUpToDate" depends="check-gen-thrift-java"
            description="Generate Thrift Java artifacts">
      <echo>Generating Thrift Java code from ${basedir}/interface/cassandra.thrift...</echo>
      <exec executable="thrift" dir="${basedir}/interface" failonerror="true">
        <arg line="--gen java:hashcode" />
        <arg line="-o ${interface.thrift.dir}" />
        <arg line="cassandra.thrift" />
      </exec>
      <antcall target="write-java-license-headers" />
    </target>

    <target name="_write-java-license-headers" depends="rat-init">
      <java classname="org.apache.rat.Report" fork="true"
            output="${build.dir}/rat-report.log">
        <classpath refid="rat.classpath" />
        <arg value="-a" />
        <arg value="--force" />
        <arg value="interface/thrift" />
      </java>
    </target>

    <target name="write-java-license-headers" unless="without.rat" description="Add missing java license headers">
      <antcall target="_write-java-license-headers" />
    </target>

    <target name="gen-thrift-py" description="Generate Thrift Python artifacts">
      <echo>Generating Thrift Python code from ${basedir}/interface/cassandra.thrift...</echo>
      <exec executable="thrift" dir="${basedir}/interface" failonerror="true">
        <arg line="--gen py" />
        <arg line="-o ${interface.thrift.dir}" />
        <arg line="cassandra.thrift" />
      </exec>
      <exec executable="thrift" dir="${basedir}/interface" failonerror="true">
        <arg line="--gen py:twisted" />
        <arg line="-o ${interface.thrift.dir}" />
        <arg line="cassandra.thrift" />
      </exec>
    </target>

    <!-- create properties file with C version -->
    <target name="createVersionPropFile">
      <taskdef name="propertyfile" classname="org.apache.tools.ant.taskdefs.optional.PropertyFile"/>
      <mkdir dir="${version.properties.dir}"/>
      <propertyfile file="${version.properties.dir}/version.properties">
        <entry key="CassandraVersion" value="${version}"/>
      </propertyfile>
    </target>

    <target name="test-run" depends="build"
            description="Run in test mode.  Not for production use!">
      <java classname="org.apache.cassandra.service.CassandraDaemon" fork="true">
        <classpath>
          <path refid="cassandra.classpath"/>  
          <pathelement location="${test.conf}"/>
        </classpath>
        <jvmarg value="-Dstorage-config=${test.conf}"/>
        <jvmarg value="-javaagent:${basedir}/lib/jamm-0.2.8.jar" />
        <jvmarg value="-ea"/>
      </java>
    </target>

    <!--
        The build target builds all the .class files
    -->
    <target name="build"
        depends="maven-ant-tasks-retrieve-build,build-project" description="Compile Cassandra classes"/>
    <target name="codecoverage" depends="cobertura-instrument,test,cobertura-report" description="Create code coverage report"/>
  
  <target name="codecoverage-stratio" depends="cobertura-instrument-stratio,test-index,cobertura-report-stratio" description="Create code coverage report"/>

    <target depends="init,gen-cli-grammar,gen-cql2-grammar,gen-cql3-grammar"
            name="build-project">
        <echo message="${ant.project.name}: ${ant.file}"/>
        <!-- Order matters! -->
        <javac fork="true"
               debug="true" debuglevel="${debuglevel}"
               destdir="${build.classes.thrift}" includeantruntime="false" source="${source.version}" target="${target.version}"
               memorymaximumsize="512M">
            <src path="${interface.thrift.dir}/gen-java"/>
            <classpath refid="cassandra.classpath"/>
        </javac>
        <javac fork="true"
               debug="true" debuglevel="${debuglevel}"
               destdir="${build.classes.main}" includeantruntime="false" source="${source.version}" target="${target.version}"
               memorymaximumsize="512M">
            <src path="${build.src.java}"/>
            <src path="${build.src.gen-java}"/>
            <classpath refid="cassandra.classpath"/>
            <compilerarg value="-XDignore.symbol.file"/>
        </javac>
        <antcall target="createVersionPropFile"/>
        <copy todir="${build.classes.main}">
            <fileset dir="${build.src.resources}" />
        </copy>
	<copy todir="${basedir}/conf" file="${build.classes.main}/META-INF/hotspot_compiler"/>
    </target>

    <!-- Stress build file -->
    <property name="stress.build.src" value="${basedir}/tools/stress/src" />
    <property name="stress.build.classes" value="${build.classes}/stress" />
  <property name="stress.manifest" value="${stress.build.classes}/MANIFEST.MF" />
    <path id="cassandra.classes">
        <pathelement location="${basedir}/build/classes/main" />
        <pathelement location="${basedir}/build/classes/thrift" />
    </path>
    <target name="stress-build" depends="build" description="build stress tool">
      <mkdir dir="${stress.build.classes}" />
        <javac debug="true" debuglevel="${debuglevel}" destdir="${stress.build.classes}" includeantruntime="true" source="${source.version}" target="${target.version}">
            <src path="${stress.build.src}" />
            <classpath>
                <path refid="cassandra.classes" />
                <path>
                    <fileset dir="${build.lib}">
                        <include name="**/*.jar" />
                    </fileset>
                    <fileset dir="${build.tools.lib}">
                        <include name="**/*.jar" />
                    </fileset>
                </path>
            </classpath>
        </javac>
    </target>

  <target name="_write-poms" depends="maven-declare-dependencies">
      <artifact:writepom pomRefId="parent-pom" file="${build.dir}/${final.name}-parent.pom"/>
      <artifact:writepom pomRefId="thrift-pom"
                         file="${build.dir}/${ant.project.name}-thrift-${version}.pom"/>
      <artifact:writepom pomRefId="all-pom" file="${build.dir}/${final.name}.pom"/>
      <artifact:writepom pomRefId="clientutil-pom"
                       file="${build.dir}/${ant.project.name}-clientutil-${version}.pom"/>
  </target>

  <target name="write-poms" unless="without.maven">
      <antcall target="_write-poms" />
  </target>
  
    <!--
        The jar target makes cassandra.jar output.
    -->
    <target name="jar"
            depends="build, build-test, stress-build, write-poms"
            description="Assemble Cassandra JAR files">
      <mkdir dir="${build.classes.main}/META-INF" />
      <mkdir dir="${build.classes.thrift}/META-INF" />
      <copy file="LICENSE.txt"
            tofile="${build.classes.main}/META-INF/LICENSE.txt"/>
      <copy file="LICENSE.txt"
            tofile="${build.classes.thrift}/META-INF/LICENSE.txt"/>
      <copy file="NOTICE.txt"
            tofile="${build.classes.main}/META-INF/NOTICE.txt"/>
      <copy file="NOTICE.txt"
            tofile="${build.classes.thrift}/META-INF/NOTICE.txt"/>

      <!-- Thrift Jar -->
      <jar jarfile="${build.dir}/${ant.project.name}-thrift-${version}.jar"
           basedir="${build.classes.thrift}">
        <fileset dir="${build.classes.main}">
          <include name="org/apache/cassandra/thrift/ITransportFactory*.class" />
          <include name="org/apache/cassandra/thrift/TFramedTransportFactory*.class" />
        </fileset>
        <manifest>
          <attribute name="Implementation-Title" value="Cassandra"/>
          <attribute name="Implementation-Version" value="${version}"/>
          <attribute name="Implementation-Vendor" value="Apache"/>
        </manifest>
      </jar>

      <!-- Main Jar -->
      <jar jarfile="${build.dir}/${final.name}.jar">
        <fileset dir="${build.classes.main}">
          <exclude name="org/apache/cassandra/thrift/ITransportFactory*.class" />
          <exclude name="org/apache/cassandra/thrift/TFramedTransportFactory*.class" />
        </fileset>
        <manifest>
        <!-- <section name="org/apache/cassandra/infrastructure"> -->
          <attribute name="Implementation-Title" value="Cassandra"/>
          <attribute name="Implementation-Version" value="${version}"/>
          <attribute name="Implementation-Vendor" value="Apache"/>
          <attribute name="Premain-Class"
                     value="org.apache.cassandra.infrastructure.continuations.CAgent"/>
          <attribute name="Class-Path"
                     value="${ant.project.name}-clientutil-${version}.jar ${ant.project.name}-thrift-${version}.jar" />
        <!-- </section> -->
        </manifest>
      </jar>

      <!-- Clientutil Jar -->
      <!-- TODO: write maven pom here -->
      <jar jarfile="${build.dir}/${ant.project.name}-clientutil-${version}.jar">
        <fileset dir="${build.classes.main}">
          <include name="org/apache/cassandra/serializers/*" />
          <include name="org/apache/cassandra/utils/ByteBufferUtil*.class" />
          <include name="org/apache/cassandra/utils/Hex.class" />
          <include name="org/apache/cassandra/utils/UUIDGen*.class" />
          <include name="org/apache/cassandra/utils/FBUtilities*.class" />
          <include name="org/apache/cassandra/exceptions/*.class" />
          <include name="org/apache/cassandra/utils/CloseableIterator.class" />
        </fileset>
        <manifest>
          <attribute name="Implementation-Title" value="Cassandra"/>
          <attribute name="Implementation-Version" value="${version}"/>
          <attribute name="Implementation-Vendor" value="Apache"/>
        </manifest>
      </jar>

      <!-- Stress jar -->
      <manifest file="${stress.manifest}">
        <attribute name="Built-By" value="Pavel Yaskevich"/>
        <attribute name="Main-Class" value="org.apache.cassandra.stress.Stress"/>
      </manifest>
      <mkdir dir="${stress.build.classes}/META-INF" />
      <mkdir dir="${build.dir}/tools/lib/" />
      <jar destfile="${build.dir}/tools/lib/stress.jar" manifest="${stress.manifest}">
        <fileset dir="${stress.build.classes}"/>
      </jar>
    </target>

    <!--
        The javadoc-jar target makes cassandra-javadoc.jar output required for publishing to Maven central repository.
    -->
    <target name="javadoc-jar" description="Assemble Cassandra JavaDoc JAR file">
      <mkdir dir="${javadoc.jars.dir}"/>
      <create-javadoc destdir="${javadoc.jars.dir}/thrift">
        <filesets>
          <fileset dir="${interface.thrift.dir}/gen-java" defaultexcludes="yes">
            <include name="org/apache/**/*.java"/>
          </fileset>
        </filesets>
      </create-javadoc>
      <jar jarfile="${build.dir}/${ant.project.name}-thrift-${version}-javadoc.jar"
           basedir="${javadoc.jars.dir}/thrift"/>

      <create-javadoc destdir="${javadoc.jars.dir}/main">
        <filesets>
          <fileset dir="${build.src.java}" defaultexcludes="yes">
            <include name="org/apache/**/*.java"/>
          </fileset>
          <fileset dir="${build.src.gen-java}" defaultexcludes="yes">
            <include name="org/apache/**/*.java"/>
          </fileset>
        </filesets>
      </create-javadoc>
      <jar jarfile="${build.dir}/${final.name}-javadoc.jar"
           basedir="${javadoc.jars.dir}/main"/>

      <create-javadoc destdir="${javadoc.jars.dir}/clientutil">
        <filesets>
          <fileset dir="${build.src.java}" defaultexcludes="yes">
            <include name="org/apache/cassandra/serializers/*" />
            <include name="org/apache/cassandra/utils/ByteBufferUtil*.java" />
            <include name="org/apache/cassandra/utils/Hex.java" />
            <include name="org/apache/cassandra/utils/UUIDGen*.java" />
          </fileset>
        </filesets>
      </create-javadoc>
      <jar jarfile="${build.dir}/${ant.project.name}-clientutil-${version}-javadoc.jar"
           basedir="${javadoc.jars.dir}/clientutil"/>
      <!-- javadoc task always rebuilds so might as well remove the generated docs to prevent 
           being pulled into the distribution by accident -->
      <delete quiet="true" dir="${javadoc.jars.dir}"/>
    </target>

    <!--
        The sources-jar target makes cassandra-sources.jar output required for publishing to Maven central repository.
    -->
    <target name="sources-jar" depends="init" description="Assemble Cassandra Sources JAR file">
      <jar jarfile="${build.dir}/${ant.project.name}-thrift-${version}-sources.jar">
        <fileset dir="${interface.thrift.dir}/gen-java" defaultexcludes="yes">
          <include name="org/apache/**/*.java"/>
        </fileset>
      </jar>
      <jar jarfile="${build.dir}/${final.name}-sources.jar">
        <fileset dir="${build.src.java}" defaultexcludes="yes">
          <include name="org/apache/**/*.java"/>
        </fileset>
        <fileset dir="${build.src.gen-java}" defaultexcludes="yes">
          <include name="org/apache/**/*.java"/>
        </fileset>
      </jar>
      <jar jarfile="${build.dir}/${ant.project.name}-clientutil-${version}-sources.jar">
        <fileset dir="${build.src.java}" defaultexcludes="yes">
          <include name="org/apache/cassandra/serializers/*" />
          <include name="org/apache/cassandra/utils/ByteBufferUtil*.java" />
          <include name="org/apache/cassandra/utils/Hex.java" />
          <include name="org/apache/cassandra/utils/UUIDGen*.java" />
        </fileset>
      </jar>
    </target>

    <!-- creates release tarballs -->
    <target name="artifacts" depends="jar,javadoc"
            description="Create Cassandra release artifacts">
      <mkdir dir="${dist.dir}"/>
      <!-- fix the control linefeed so that builds on windows works on linux -->
      <fixcrlf srcdir="bin" includes="**/*" excludes="**/*.bat, **/*.ps1" eol="lf" eof="remove" />
      <fixcrlf srcdir="conf" includes="**/*" excludes="**/*.bat, **/*.ps1" eol="lf" eof="remove" />
      <fixcrlf srcdir="tools/bin" includes="**/*" excludes="**/*.bat, **/*.ps1" eol="lf" eof="remove" />
      <copy todir="${dist.dir}/lib">
        <fileset dir="${build.lib}"/>
        <fileset dir="${build.dir}">
          <include name="${final.name}.jar" />
          <include name="${ant.project.name}-thrift-${version}.jar" />
          <include name="${ant.project.name}-clientutil-${version}.jar" />
        </fileset>
      </copy>
      <copy todir="${dist.dir}/javadoc">
        <fileset dir="${javadoc.dir}"/>
      </copy>
      <copy todir="${dist.dir}/bin">
        <fileset dir="bin"/>
      </copy>
      <copy todir="${dist.dir}/conf">
        <fileset dir="conf"/>
      </copy>
      <copy todir="${dist.dir}/interface">
        <fileset dir="interface">
          <include name="**/*.thrift" />
        </fileset>
      </copy>
      <copy todir="${dist.dir}/pylib">
        <fileset dir="pylib">
          <include name="**" />
          <exclude name="**/*.pyc" />
        </fileset>
      </copy>
      <copy todir="${dist.dir}/">
        <fileset dir="${basedir}">
          <include name="*.txt" />
        </fileset>
      </copy>
      <copy todir="${dist.dir}/tools/bin">
        <fileset dir="${basedir}/tools/bin"/>
      </copy>
      <copy todir="${dist.dir}/tools/">
        <fileset dir="${basedir}/tools/">
            <include name="*.yaml"/>
  </fileset>
      </copy>
      <copy todir="${dist.dir}/tools/lib">
        <fileset dir="${build.dir}/tools/lib/">
            <include name="*.jar" />
        </fileset>
        <fileset dir="${build.tools.lib}">
            <include name="*.jar" />
        </fileset>
      </copy>
      <artifact:writepom pomRefId="dist-pom" 
            file="${build.dir}/${final.name}-dist.pom"/>
      <tar compression="gzip" longfile="gnu"
        destfile="${build.dir}/${final.name}-bin.tar.gz">

        <!-- Everything but bin/ (default mode) -->
        <tarfileset dir="${dist.dir}" prefix="${final.name}">
          <include name="**"/>
          <exclude name="bin/*" />
        </tarfileset>
        <!-- Shell includes in bin/ (default mode) -->
        <tarfileset dir="${dist.dir}" prefix="${final.name}">
          <include name="bin/*.in.sh" />
        </tarfileset>
        <!-- Executable scripts in bin/ -->
        <tarfileset dir="${dist.dir}" prefix="${final.name}" mode="755">
          <include name="bin/*"/>
          <include name="tools/bin/*"/>
          <not>
                <filename name="bin/*.in.sh" />
          </not>
        </tarfileset>
      </tar>

      <tar compression="gzip" longfile="gnu"
           destfile="${build.dir}/${final.name}-src.tar.gz">

        <tarfileset dir="${basedir}"
                    prefix="${final.name}-src">
          <include name="**"/>
          <exclude name="build/**" />
          <exclude name="src/gen-java/**" />
          <exclude name=".git/**" />
          <exclude name="bin/*" /> <!-- handled separately below -->
          <!-- exclude Eclipse files -->
          <exclude name=".project" />
          <exclude name=".classpath" />
          <exclude name=".settings/**" />
          <exclude name=".externalToolBuilders/**" />
        </tarfileset>

        <!-- Shell includes and batch files in bin/ -->
        <tarfileset dir="${basedir}" prefix="${final.name}-src">
          <include name="bin/*.in.sh" />
          <include name="bin/*.bat" />
        </tarfileset>
        <!-- Everything else (assumed to be scripts), is executable -->
        <tarfileset dir="${basedir}" prefix="${final.name}-src" mode="755">
          <include name="bin/*"/>
          <exclude name="bin/*.in.sh" />
          <exclude name="bin/*.bat" />
        </tarfileset>
      </tar>
    </target>

    <target name="release" depends="artifacts,rat-init"
            description="Create and QC release artifacts">
      <checksum forceOverwrite="yes" todir="${build.dir}" fileext=".md5"
                algorithm="MD5">
        <fileset dir="${build.dir}">
          <include name="*.tar.gz" />
        </fileset>
      </checksum>
      <checksum forceOverwrite="yes" todir="${build.dir}" fileext=".sha"
                algorithm="SHA">
        <fileset dir="${build.dir}">
          <include name="*.tar.gz" />
        </fileset>
      </checksum>

      <rat:report xmlns:rat="antlib:org.apache.rat.anttasks"
                  reportFile="${build.dir}/${final.name}-bin.rat.txt">
        <tarfileset>
          <gzipresource>
            <file file="${build.dir}/${final.name}-bin.tar.gz" />
          </gzipresource>
        </tarfileset>
      </rat:report>

      <rat:report xmlns:rat="antlib:org.apache.rat.anttasks"
                  reportFile="${build.dir}/${final.name}-src.rat.txt">
        <tarfileset>
          <gzipresource>
            <file file="${build.dir}/${final.name}-src.tar.gz" />
          </gzipresource>
        </tarfileset>
      </rat:report>
    </target>

  <target name="build-test" depends="build" description="Compile test classes">
    <javac
     debug="true"
     debuglevel="${debuglevel}"
     destdir="${test.classes}"
     includeantruntime="false"
     source="${source.version}" 
     target="${target.version}">
      <classpath>
        <path refid="cassandra.classpath"/>
      </classpath>
      <src path="${test.unit.src}"/>
      <src path="${test.long.src}"/>
      <src path="${test.pig.src}"/>
    </javac>

    <!-- Non-java resources needed by the test suite -->
    <copy todir="${test.classes}">
      <fileset dir="${test.resources}"/>
    </copy>
  </target>

  <macrodef name="testmacro">
    <attribute name="suitename" />
    <attribute name="inputdir" />
    <attribute name="timeout" default="${test.timeout}" />
    <attribute name="forkmode" default="perTest"/>
    <element name="optjvmargs" implicit="true" optional="true" />
    <attribute name="filter" default="**/${test.name}.java"/>
    <attribute name="exclude" default="" />
    <attribute name="filelist" default="" />
    <attribute name="poffset" default="0"/>
    <sequential>
      <echo message="running @{suitename} tests"/>
      <mkdir dir="${build.test.dir}/cassandra"/>
      <mkdir dir="${build.test.dir}/output"/>
      <junit fork="on" forkmode="@{forkmode}" failureproperty="testfailed" maxmemory="1024m" timeout="@{timeout}">
        <sysproperty key="net.sourceforge.cobertura.datafile" file="${cobertura.datafile}"/>
        <formatter type="xml" usefile="true"/>
        <formatter type="brief" usefile="false"/>
        <jvmarg value="-Dstorage-config=${test.conf}"/>
        <jvmarg value="-Djava.awt.headless=true"/>
        <jvmarg value="-javaagent:${basedir}/lib/jamm-0.2.8.jar" />
        <jvmarg value="-ea"/>
        <jvmarg value="-Xss256k"/>
        <jvmarg value="-Dcassandra.memtable_row_overhead_computation_step=100"/>
        <jvmarg value="-Dcassandra.test.use_prepared=${cassandra.test.use_prepared}"/>
        <jvmarg value="-Dcassandra.test.offsetseed=@{poffset}"/>
        <optjvmargs/>
        <classpath>
          <path refid="cassandra.classpath" />
          <pathelement location="${test.classes}"/>
          <path refid="cobertura.classpath"/>
          <pathelement location="${test.conf}"/>
          <fileset dir="${test.lib}">
            <include name="**/*.jar" />
          </fileset>
        </classpath>
        <batchtest todir="${build.test.dir}/output">
            <fileset dir="@{inputdir}" includes="@{filter}" excludes="@{exclude}"/>
            <filelist dir="@{inputdir}" files="@{filelist}"/>
        </batchtest>
      </junit>
      <junitreport todir="${build.test.dir}">
        <fileset dir="${build.test.dir}/output">
          <include name="TEST-*.xml"/>
        </fileset>
        <report format="frames" todir="${build.test.dir}/junitreport"/>
      </junitreport>
      <fail message="Some @{suitename} test(s) failed.">
        <condition>
            <and>
            <isset property="testfailed"/>
            <not>
              <isset property="ant.test.failure.ignore"/>
            </not>
          </and>
        </condition>
      </fail>
    </sequential>
  </macrodef>
  
  <macrodef name="testmacroindex">
    <attribute name="suitename" />
    <attribute name="inputdir" />
    <attribute name="timeout" />
    <attribute name="forkmode" default="perTest"/>
    <element name="optjvmargs" implicit="true" optional="true" />
    <attribute name="filter" default="**/stratio/**/${test.name}.java"/>
    <attribute name="exclude" default="" />
    <attribute name="filelist" default="" />
    <attribute name="poffset" default="0"/>
    <sequential>
      <echo message="running @{suitename} tests"/>
      <mkdir dir="${build.test.dir}/cassandra"/>
      <mkdir dir="${build.test.dir}/output"/>
      <junit fork="on" forkmode="@{forkmode}" failureproperty="testfailed" maxmemory="1024m" timeout="@{timeout}">
        <sysproperty key="net.sourceforge.cobertura.datafile" file="${cobertura.datafile}"/>
        <formatter type="xml" usefile="true"/>
        <formatter type="brief" usefile="false"/>
        <jvmarg value="-Dstorage-config=${test.conf}"/>
        <jvmarg value="-Djava.awt.headless=true"/>
        <jvmarg value="-javaagent:${basedir}/lib/jamm-0.2.6.jar" />
        <jvmarg value="-ea"/>
        <jvmarg value="-Xss256k"/>
        <jvmarg value="-Dcassandra.memtable_row_overhead_computation_step=100"/>
        <jvmarg value="-Dcassandra.test.use_prepared=${cassandra.test.use_prepared}"/>
        <jvmarg value="-Dcassandra.test.offsetseed=@{poffset}"/>
        <optjvmargs/>
        <classpath>
          <path refid="cassandra.classpath" />
          <pathelement location="${test.classes}"/>
          <path refid="cobertura.classpath"/>
          <pathelement location="${test.conf}"/>
          <fileset dir="${test.lib}">
            <include name="**/*.jar" />
          </fileset>
        </classpath>
        <batchtest todir="${build.test.dir}/output">
          <fileset dir="@{inputdir}" includes="@{filter}" excludes="@{exclude}"/>
          <filelist dir="@{inputdir}" files="@{filelist}"/>
        </batchtest>
      </junit>
      <fail message="Some @{suitename} test(s) failed.">
        <condition>
            <and>
            <isset property="testfailed"/>
            <not>
              <isset property="ant.test.failure.ignore"/>
            </not>
          </and>
        </condition>
      </fail>
    </sequential>
  </macrodef>

  <!--
    This test target is a bit different.  It's purpose is to exercise the
    clientutil jar in order to expose any new dependencies.  For that
    reason we use the classes from the jar, and a carefully constructed
    classpath which only contains what we expect users to need.
  -->
  <target name="test-clientutil-jar" depends="build-test,jar" description="Test clientutil jar">
    <junit>
      <test name="org.apache.cassandra.serializers.ClientUtilsTest" />
      <formatter type="brief" usefile="false" />
      <classpath>
        <pathelement location="${test.classes}" />
        <pathelement location="${build.dir}/${ant.project.name}-clientutil-${version}.jar" />
        <pathelement location="${build.dir}/${ant.project.name}-thrift-${version}.jar" />
        <pathelement location="${build.lib}/libthrift-0.9.0.jar" />
        <pathelement location="${build.lib}/slf4j-api-1.7.2.jar" />
        <pathelement location="${build.lib}/logback-core-1.1.2.jar" />
        <pathelement location="${build.lib}/logback-classic-1.1.2.jar" />
        <pathelement location="${build.lib}/jackson-core-asl-1.9.2.jar" />
        <pathelement location="${build.lib}/jackson-mapper-asl-1.9.2.jar" />
        <fileset dir="${build.dir.lib}">
          <include name="**/junit*.jar" />
        </fileset>
      </classpath>
    </junit>
  </target>

  <target name="testold" depends="build-test" description="Execute unit tests">
    <testmacro suitename="unit" inputdir="${test.unit.src}" exclude="**/pig/*.java" timeout="${test.timeout}">
      <jvmarg value="-Dlegacy-sstable-root=${test.data}/legacy-sstables"/>
      <jvmarg value="-Dcorrupt-sstable-root=${test.data}/corrupt-sstables"/>
      <jvmarg value="-Dmigration-sstable-root=${test.data}/migration-sstables"/>
      <jvmarg value="-Dcassandra.ring_delay_ms=1000"/>
      <jvmarg value="-Dcassandra.tolerate_sstable_size=true"/>
    </testmacro>
    <fileset dir="${test.unit.src}">
        <exclude name="**/pig/*.java" />
    </fileset>
  </target>
  
  <target name="testlist">
    <testmacro suitename="${testlist.name}" inputdir="${test.unit.src}" filelist="${test.file.list}" poffset="${testlist.offset}" exclude="**/*.java" timeout="${test.timeout}">
      <jvmarg value="-Dlegacy-sstable-root=${test.data}/legacy-sstables"/>
      <jvmarg value="-Dcorrupt-sstable-root=${test.data}/corrupt-sstables"/>
      <jvmarg value="-Dmigration-sstable-root=${test.data}/migration-sstables"/>
      <jvmarg value="-Dcassandra.ring_delay_ms=1000"/>
      <jvmarg value="-Dcassandra.tolerate_sstable_size=true"/>
      <jvmarg value="-Dcassandra.config.loader=org.apache.cassandra.OffsetAwareConfigurationLoader"/>
    </testmacro>
  </target>
  
  <target name="test-index" depends="build-test" description="Execute Stratio Index unit tests" >
    <testmacroindex suitename="unit" inputdir="${test.unit.src}" exclude="**/pig/*.java,**/Abstract*Test.java" timeout="${test.timeout}">
      <jvmarg value="-Dlegacy-sstable-root=${test.data}/legacy-sstables"/>
      <jvmarg value="-Dcorrupt-sstable-root=${test.data}/corrupt-sstables"/>
      <jvmarg value="-Dmigration-sstable-root=${test.data}/migration-sstables"/>
      <jvmarg value="-Dcassandra.ring_delay_ms=1000"/>
      <jvmarg value="-Dcassandra.tolerate_sstable_size=true"/>
    </testmacroindex>
  </target>

  <target name="testsome" depends="build-test" description="Execute specific unit tests" >
    <testmacro suitename="unit" inputdir="${test.unit.src}" exclude="**/pig/*.java" timeout="${test.timeout}">
      <test name="${test.name}" methods="${test.methods}"/>
      <jvmarg value="-Dlegacy-sstable-root=${test.data}/legacy-sstables"/>
      <jvmarg value="-Dcorrupt-sstable-root=${test.data}/corrupt-sstables"/>
      <jvmarg value="-Dmigration-sstable-root=${test.data}/migration-sstables"/>
      <jvmarg value="-Dcassandra.ring_delay_ms=1000"/>
      <jvmarg value="-Dcassandra.tolerate_sstable_size=true"/>
    </testmacro>
  </target>
    
  <target name="test-compression" depends="build-test" description="Execute unit tests with sstable compression enabled">
      <testmacro suitename="unit" inputdir="${test.unit.src}" exclude="**/pig/*.java" timeout="${test.timeout}">
      <jvmarg value="-Dlegacy-sstable-root=${test.data}/legacy-sstables"/>
      <jvmarg value="-Dcorrupt-sstable-root=${test.data}/corrupt-sstables"/>
      <jvmarg value="-Dmigration-sstable-root=${test.data}/migration-sstables"/>
      <jvmarg value="-Dcassandra.test.compression=true"/>
      <jvmarg value="-Dcassandra.ring_delay_ms=1000"/>
      <jvmarg value="-Dcassandra.tolerate_sstable_size=true"/>
    </testmacro>
    <fileset dir="${test.unit.src}">
        <exclude name="**/pig/*.java" />
    </fileset>
  </target>

  <target name="msg-ser-gen-test" depends="build-test" description="Generates message serializations">
    <testmacro suitename="unit" inputdir="${test.unit.src}" 
        timeout="${test.timeout}" filter="**/SerializationsTest.java">
      <jvmarg value="-Dcassandra.test-serialization-writes=True"/>
    </testmacro>
  </target>
  
  <target name="msg-ser-test" depends="build-test" description="Tests message serializations">
      <testmacro suitename="unit" inputdir="${test.unit.src}" timeout="${test.timeout}"
               filter="**/SerializationsTest.java"/>
  </target>
  
  <target name="msg-ser-test-7" depends="build-test" description="Generates message serializations">
    <testmacro suitename="unit" inputdir="${test.unit.src}" 
        timeout="${test.timeout}" filter="**/SerializationsTest.java">
      <jvmarg value="-Dcassandra.version=0.7"/>
    </testmacro>
  </target>

  <target name="msg-ser-test-10" depends="build-test" description="Tests message serializations on 1.0 messages">
    <testmacro suitename="unit" inputdir="${test.unit.src}" 
        timeout="${test.timeout}" filter="**/SerializationsTest.java">
      <jvmarg value="-Dcassandra.version=1.0"/>
    </testmacro>
  </target>

  <target name="long-test" depends="build-test" description="Execute functional tests">
    <testmacro suitename="long" inputdir="${test.long.src}"
               timeout="${test.long.timeout}">
      <jvmarg value="-Dcassandra.ring_delay_ms=1000"/>
      <jvmarg value="-Dcassandra.tolerate_sstable_size=true"/>
    </testmacro>
  </target>

  <target name="cql-test" depends="build-test" description="Execute CQL tests">
    <sequential>
      <echo message="running CQL tests"/>
      <mkdir dir="${build.test.dir}/cassandra"/>
      <mkdir dir="${build.test.dir}/output"/>
      <junit fork="on" forkmode="once" failureproperty="testfailed" maxmemory="1024m" timeout="${test.timeout}">
        <formatter type="brief" usefile="false"/>
        <jvmarg value="-Dstorage-config=${test.conf}"/>
        <jvmarg value="-Djava.awt.headless=true"/>
        <jvmarg value="-javaagent:${basedir}/lib/jamm-0.2.8.jar" />
        <jvmarg value="-ea"/>
        <jvmarg value="-Xss256k"/>
        <jvmarg value="-Dcassandra.memtable_row_overhead_computation_step=100"/>
        <jvmarg value="-Dcassandra.test.use_prepared=${cassandra.test.use_prepared}"/>
        <classpath>
          <path refid="cassandra.classpath" />
          <pathelement location="${test.classes}"/>
          <path refid="cobertura.classpath"/>
          <pathelement location="${test.conf}"/>
          <fileset dir="${test.lib}">
            <include name="**/*.jar" />
          </fileset>
        </classpath>
        <batchtest todir="${build.test.dir}/output">
            <fileset dir="${test.unit.src}" includes="**/cql3/*Test.java">
                <contains text="CQLTester" casesensitive="yes"/>
            </fileset>
        </batchtest>
      </junit>
      <fail message="Some CQL test(s) failed.">
        <condition>
            <and>
            <isset property="testfailed"/>
            <not>
              <isset property="ant.test.failure.ignore"/>
            </not>
          </and>
        </condition>
      </fail>
    </sequential>
  </target>

  <target name="cql-test-some" depends="build-test" description="Execute specific CQL tests" >
    <sequential>
      <echo message="running ${test.methods} tests from ${test.name}"/>
      <mkdir dir="${build.test.dir}/cassandra"/>
      <mkdir dir="${build.test.dir}/output"/>
      <junit fork="on" forkmode="once" failureproperty="testfailed" maxmemory="1024m" timeout="${test.timeout}">
        <sysproperty key="net.sourceforge.cobertura.datafile" file="${cobertura.datafile}"/>
        <formatter type="brief" usefile="false"/>
        <jvmarg value="-Dstorage-config=${test.conf}"/>
        <jvmarg value="-Djava.awt.headless=true"/>
        <jvmarg value="-javaagent:${basedir}/lib/jamm-0.2.8.jar" />
        <jvmarg value="-ea"/>
        <jvmarg value="-Xss256k"/>
        <jvmarg value="-Dcassandra.test.use_prepared=${cassandra.test.use_prepared}"/>
        <jvmarg value="-Dcassandra.memtable_row_overhead_computation_step=100"/>
        <classpath>
          <path refid="cassandra.classpath" />
          <pathelement location="${test.classes}"/>
          <path refid="cobertura.classpath"/>
          <pathelement location="${test.conf}"/>
          <fileset dir="${test.lib}">
            <include name="**/*.jar" />
          </fileset>
        </classpath>
        <test name="org.apache.cassandra.cql3.${test.name}" methods="${test.methods}" todir="${build.test.dir}/output"/>
      </junit>
    </sequential>
  </target>

  <target name="pig-test" depends="build-test,maven-ant-tasks-retrieve-pig-test" description="Excute Pig tests">
    <testmacro suitename="pig" inputdir="${test.pig.src}" 
               timeout="1200000">
    </testmacro>
  </target>

  <target name="test-all" 
          depends="test,long-test,test-compression,pig-test,test-clientutil-jar" 
          description="Run all tests" />

  <!-- instruments the classes to later create code coverage reports -->
  <target name="cobertura-instrument" depends="build,build-test">
    <taskdef resource="tasks.properties">
      <classpath refid="cobertura.classpath"/>
      <classpath refid="cassandra.classpath"/>
    </taskdef>

    <delete file="${cobertura.datafile}"/>

    <cobertura-instrument todir="${cobertura.classes.dir}" datafile="${cobertura.datafile}">
      <ignore regex="ch.qos.logback.*"/>

      <fileset dir="${build.classes.main}">
        <include name="**/*.class"/>
        <exclude name="**/*Test.class"/>
        <exclude name="**/*TestCase.class"/>
        <exclude name="**/test/*.class"/>
        <!-- cobertura modifies the serialVersionUID of classes. Some of our unit tests rely on backward
        wire compatability of these classes.  It was easier to exlude them from instrumentation than to
        force their serialVersionUIDs. -->
        <exclude name="**/*Token.class"/>
        <exclude name="${cobertura.excludes}"/>
      </fileset>

    </cobertura-instrument>
  </target>
  
  <target name="cobertura-instrument-stratio" depends="build,build-test">
    <taskdef resource="tasks.properties">
      <classpath refid="cobertura.classpath"/>
      <classpath refid="cassandra.classpath"/>
    </taskdef>

    <delete file="${cobertura.datafile}"/>

    <cobertura-instrument todir="${cobertura.classes.dir}" datafile="${cobertura.datafile}">
      <ignore regex="org.apache.log4j.*"/>

      <fileset dir="${build.classes.main}/com/stratio/cassandra/index">
        <include name="**/*.class"/>
        <exclude name="**/*Test.class"/>
        <exclude name="**/*TestCase.class"/>
        <exclude name="**/test/*.class"/>
        <!-- cobertura modifies the serialVersionUID of classes. Some of our unit tests rely on backward
        wire compatability of these classes.  It was easier to exlude them from instrumentation than to
        force their serialVersinUIDs. -->
        <exclude name="**/*Token.class"/>
        <exclude name="${cobertura.excludes}"/>
      </fileset>

    </cobertura-instrument>
  </target>

  <!-- create both html and xml code coverage reports -->
  <target name="cobertura-report">
    <cobertura-report format="html" destdir="${cobertura.report.dir}" srcdir="${build.src.java}"
      datafile="${cobertura.datafile}"/>
    <cobertura-report format="xml" destdir="${cobertura.report.dir}" srcdir="${build.src.java}"
      datafile="${cobertura.datafile}"/>
  </target>
  
  <target name="cobertura-report-stratio">
    <cobertura-report format="html" destdir="${cobertura.report.dir}" srcdir="${build.src.java}/com/stratio/cassandra/index"
      datafile="${cobertura.datafile}"/>
    <cobertura-report format="xml" destdir="${cobertura.report.dir}" srcdir="${build.src.java}/com/stratio/cassandra/index"
      datafile="${cobertura.datafile}"/>
  </target>

  <!--
    License audit tool
  -->
  <target name="rat-init" depends="maven-ant-tasks-init">
    <artifact:dependencies pathId="rat.classpath">
      <dependency groupId="org.apache.rat" artifactId="apache-rat-tasks" version="0.6" />
    </artifact:dependencies>
    <typedef uri="antlib:org.apache.rat.anttasks" classpathref="rat.classpath"/>
  </target>

  <target name="rat-check" depends="rat-init">
    <rat:report xmlns:rat="antlib:org.apache.rat.anttasks"  
                reportFile="${build.dir}/rat-report.log">
      <fileset dir="."  excludesfile=".rat-excludes" />
    </rat:report>
    <condition property="rat.passed">
      <isfileselected file="${build.dir}/rat-report.log">
        <containsregexp expression="^0 Unknown Licenses"/>
      </isfileselected>
    </condition>
    <fail unless="rat.passed">Unknown licenses: See build/rat-report.log.</fail>
  </target>

  <target name="rat-write" depends="rat-init">
    <echo>RAT: invoking addLicense to write missing headers</echo>
    <java classname="org.apache.rat.Report" fork="true"
          output="${build.dir}/rat-report.log">
      <classpath refid="rat.classpath" />
      <arg value="-a" />
      <arg value="--force" />
      <arg value="." />
    </java>
  </target>

  <target name="javadoc" depends="init" description="Create javadoc">
    <create-javadoc destdir="${javadoc.dir}">
      <filesets>
      <fileset dir="${build.src.java}" defaultexcludes="yes">
        <include name="org/apache/**/*.java"/>
      </fileset>
      <fileset dir="${interface.thrift.gen-java}" defaultexcludes="yes">
        <include name="org/apache/**/*.java"/>
      </fileset>
      </filesets>
    </create-javadoc>
   </target>

  <!-- Split test classes into n buckets and run across processes -->
  <target name="test" depends="build-test" description="Parallel Test Runner">
    <path id="all-test-classes-path">
      <fileset dir="${test.unit.src}" excludes="**/pig/*.java" includes="**/${test.name}.java" />   
    </path>
    <property name="all-test-classes" refid="all-test-classes-path"/>
    <script language="javascript"> <![CDATA[
<<<<<<< HEAD
  importClass(java.lang.Integer)
  sep = project.getProperty("path.separator");
  all = project.getProperty("all-test-classes").split(sep);
  dir = project.getProperty("test.unit.src");

  numRunners = parseInt(project.getProperty("test.runners"));   
  
  buckets = new Array(numRunners);
  for (i = 0; i < all.length; i++) {
      bucketNum = i % numRunners;
      if (buckets[bucketNum] == undefined) 
    buckets[bucketNum] = "";
      else
    buckets[bucketNum] += ",";
  
      buckets[bucketNum] += all[i];
  }


  var p = project.createTask('parallel');
  p.setThreadCount(numRunners);

    for (i = 0; i < buckets.length; i++) {

      if (buckets[i] == undefined) continue;

      task = project.createTask( 'antcall' );

      task.setTarget("testlist");
      param = task.createParam();
      param.setName("test.file.list");
      param.setValue(buckets[i]);

      param = task.createParam();
      param.setName("testlist.name");
      param.setValue("test bucket "+i);   

      param = task.createParam();
      param.setName("testlist.offset");
      param.setValue(i);  

      p.addTask(task); 
    }
  
  p.perform();
              
=======
	var Integer = java.lang.Integer;
	sep = project.getProperty("path.separator");
	all = project.getProperty("all-test-classes").split(sep);
	dir = project.getProperty("test.unit.src");

	numRunners = parseInt(project.getProperty("test.runners"));  	
	
	buckets = new Array(numRunners);
	for (i = 0; i < all.length; i++) {
	    bucketNum = i % numRunners;
	    if (buckets[bucketNum] == undefined) 
		buckets[bucketNum] = "";
	    else
		buckets[bucketNum] += ",";
	
	    buckets[bucketNum] += all[i];
	}


	var p = project.createTask('parallel');
	p.setThreadCount(numRunners);

  	for (i = 0; i < buckets.length; i++) {

	    if (buckets[i] == undefined) continue;

	    task = project.createTask( 'antcall' );

	    task.setTarget("testlist");
	    param = task.createParam();
	    param.setName("test.file.list");
	    param.setValue("" + buckets[i]);

	    param = task.createParam();
	    param.setName("testlist.name");
	    param.setValue("test bucket "+i);	  

	    param = task.createParam();
	    param.setName("testlist.offset");
	    param.setValue("" + i);

	    p.addTask(task); 
  	}
	
	p.perform();
	  			    
>>>>>>> cdf80d9d
]]> </script>
  </target>

  <!-- Generate Eclipse project description files -->
  <target name="generate-eclipse-files" depends="build" description="Generate eclipse files">
    <echo file=".project"><![CDATA[<?xml version="1.0" encoding="UTF-8"?>
<projectDescription>
  <name>${eclipse.project.name}</name>
  <comment></comment>
  <projects>
  </projects>
  <buildSpec>
    <buildCommand>
      <name>org.eclipse.jdt.core.javabuilder</name>
    </buildCommand>
  </buildSpec>
  <natures>
    <nature>org.eclipse.jdt.core.javanature</nature>
  </natures>
</projectDescription>]]>
    </echo>
  <echo file=".classpath"><![CDATA[<?xml version="1.0" encoding="UTF-8"?>
<classpath>
  <classpathentry kind="src" path="src/java"/>
  <classpathentry kind="src" path="src/resources"/>
  <classpathentry kind="src" path="src/gen-java"/>
  <classpathentry kind="src" path="test/unit"/>
  <classpathentry kind="src" path="test/long"/>
  <classpathentry kind="src" path="test/pig"/>
  <classpathentry kind="src" path="tools/stress/src"/>
  <classpathentry kind="con" path="org.eclipse.jdt.launching.JRE_CONTAINER"/>
  <classpathentry kind="output" path="build/classes/main"/>
  <classpathentry kind="lib" path="build/classes/thrift" sourcepath="interface/thrift/gen-java/"/>
  <classpathentry kind="lib" path="build/test/classes"/>
  <classpathentry kind="lib" path="test/conf"/>
]]>
  </echo>   
    <path id="eclipse-project-libs-path">
     <fileset dir="lib">
        <include name="**/*.jar" />
     </fileset>
<<<<<<< HEAD
   <fileset dir="build/lib/jars">
        <include name="**/*.jar" />
     </fileset>
     <fileset dir="tools/lib">
         <include name="**/*.jar" />
     </fileset>
    </path>
    <property name="eclipse-project-libs" refid="eclipse-project-libs-path"/>
    <script language="javascript"> <![CDATA[
      importClass(java.io.File);
      jars = project.getProperty("eclipse-project-libs").split(project.getProperty("path.separator"));
      
      cp = "";
        for (i=0; i< jars.length; i++) {
           cp += ' <classpathentry kind="lib" path="'+jars[i]+'"/>\n';
      }
      
      cp += '</classpath>';
        
      echo = project.createTask("echo");
        echo.setMessage(cp);
      echo.setFile(new File(".classpath"));
      echo.setAppend(true);
        echo.perform();      
    ]]> </script>
=======
 	 <fileset dir="build/lib/jars">
  	    <include name="**/*.jar" />
  	 </fileset>
  	 <fileset dir="tools/lib">
  	     <include name="**/*.jar" />
  	 </fileset>
  	</path>
  	<property name="eclipse-project-libs" refid="eclipse-project-libs-path"/>
  	<script language="javascript" classpathref="cassandra.classpath"> <![CDATA[
  		var File = java.io.File;
  		var FilenameUtils = Packages.org.apache.commons.io.FilenameUtils;
  		jars = project.getProperty("eclipse-project-libs").split(project.getProperty("path.separator"));
  		
  		cp = "";
  	    for (i=0; i< jars.length; i++) {
  	       srcjar = FilenameUtils.getBaseName(jars[i]) + '-sources.jar';
  		   srcdir = FilenameUtils.concat(project.getProperty("build.dir.lib"), 'sources');
  		   srcfile = new File(FilenameUtils.concat(srcdir, srcjar));
  		
  		   cp += ' <classpathentry kind="lib" path="' + jars[i] + '"';
  		   if (srcfile.exists()) {
  		      cp += ' sourcepath="' + srcfile.getAbsolutePath() + '"';
  		   }
  		   cp += '/>\n';
  		}
  		
  		cp += '</classpath>';
  	    
  		echo = project.createTask("echo");
  	    echo.setMessage(cp);
  		echo.setFile(new File(".classpath"));
  		echo.setAppend(true);
  	    echo.perform();	     
  	]]> </script>
>>>>>>> cdf80d9d
    <mkdir dir=".settings" />
  </target>

  <pathconvert property="eclipse.project.name">
    <path path="${basedir}" />
    <regexpmapper from="^.*/([^/]+)$$" to="\1" handledirsep="yes" />
  </pathconvert>

  <!-- Clean Eclipse project description files -->
  <target name="clean-eclipse-files">
    <delete file=".project" />
    <delete file=".classpath" />
    <delete dir=".settings" />
    <delete dir=".externalToolBuilders" />
    <delete dir="build/eclipse-classes" />
  </target>

  <!-- Publish artifacts to Maven repositories -->
  <target name="mvn-install"
          depends="maven-declare-dependencies,artifacts,jar,sources-jar,javadoc-jar"
          description="Installs the artifacts in the Maven Local Repository">
          
    <!-- the parent -->
    <install pomFile="${build.dir}/${final.name}-parent.pom"
             file="${build.dir}/${final.name}-parent.pom"
             packaging="pom"/>

    <!-- the distribution -->
    <install pomFile="${build.dir}/${final.name}-dist.pom"
             file="${build.dir}/${final.name}-dist.pom"
             packaging="pom"/>
    <install pomFile="${build.dir}/${final.name}-dist.pom"
             file="${build.dir}/${final.name}-bin.tar.gz"
             packaging="tar.gz"
             classifier="bin"/>
    <install pomFile="${build.dir}/${final.name}-dist.pom"
             file="${build.dir}/${final.name}-src.tar.gz"
             packaging="tar.gz"
             classifier="src"/>
          
    <!-- the cassandra-thrift jar -->  
    <install pomFile="${build.dir}/${ant.project.name}-thrift-${version}.pom"
             file="${build.dir}/${ant.project.name}-thrift-${version}.jar"/>
    <install pomFile="${build.dir}/${ant.project.name}-thrift-${version}.pom"
             file="${build.dir}/${ant.project.name}-thrift-${version}-sources.jar"
             classifier="sources"/>
    <install pomFile="${build.dir}/${ant.project.name}-thrift-${version}.pom"
             file="${build.dir}/${ant.project.name}-thrift-${version}-javadoc.jar"
             classifier="javadoc"/>

    <!-- the cassandra-clientutil jar -->  
    <install pomFile="${build.dir}/${ant.project.name}-clientutil-${version}.pom"
             file="${build.dir}/${ant.project.name}-clientutil-${version}.jar"/>
    <install pomFile="${build.dir}/${ant.project.name}-clientutil-${version}.pom"
             file="${build.dir}/${ant.project.name}-clientutil-${version}-sources.jar"
             classifier="sources"/>
    <install pomFile="${build.dir}/${ant.project.name}-clientutil-${version}.pom"
             file="${build.dir}/${ant.project.name}-clientutil-${version}-javadoc.jar"
             classifier="javadoc"/>

    <!-- the cassandra-all jar -->
    <install pomFile="${build.dir}/${final.name}.pom"
             file="${build.dir}/${final.name}.jar"/>
    <install pomFile="${build.dir}/${final.name}.pom"
             file="${build.dir}/${final.name}-sources.jar"
             classifier="sources"/>
    <install pomFile="${build.dir}/${final.name}.pom"
             file="${build.dir}/${final.name}-javadoc.jar"
             classifier="javadoc"/>
  </target>

  <target name="publish"
          depends="mvn-install"
          if="release"
          description="Publishes the artifacts to the Maven repository">
          
    <!-- the parent -->
    <deploy pomFile="${build.dir}/${final.name}-parent.pom"
            file="${build.dir}/${final.name}-parent.pom"
            packaging="pom"/>

    <!-- the distribution -->
    <deploy pomFile="${build.dir}/${final.name}-dist.pom"
            file="${build.dir}/${final.name}-dist.pom"
            packaging="pom"/>
    <deploy pomFile="${build.dir}/${final.name}-dist.pom"
            file="${build.dir}/${final.name}-bin.tar.gz"
            packaging="tar.gz"
            classifier="bin"/>
    <deploy pomFile="${build.dir}/${final.name}-dist.pom"
            file="${build.dir}/${final.name}-src.tar.gz"
            packaging="tar.gz"
            classifier="src"/>
          
    <!-- the cassandra-thrift jar -->  
    <deploy pomFile="${build.dir}/${ant.project.name}-thrift-${version}.pom"
            file="${build.dir}/${ant.project.name}-thrift-${version}.jar"/>
    <deploy pomFile="${build.dir}/${ant.project.name}-thrift-${version}.pom"
            file="${build.dir}/${ant.project.name}-thrift-${version}-sources.jar"
            classifier="sources"/>
    <deploy pomFile="${build.dir}/${ant.project.name}-thrift-${version}.pom"
            file="${build.dir}/${ant.project.name}-thrift-${version}-javadoc.jar"
            classifier="javadoc"/>

    <!-- the cassandra-clientutil jar -->  
    <deploy pomFile="${build.dir}/${ant.project.name}-clientutil-${version}.pom"
            file="${build.dir}/${ant.project.name}-clientutil-${version}.jar"/>
    <deploy pomFile="${build.dir}/${ant.project.name}-clientutil-${version}.pom"
             file="${build.dir}/${ant.project.name}-clientutil-${version}-sources.jar"
             classifier="sources"/>
    <deploy pomFile="${build.dir}/${ant.project.name}-clientutil-${version}.pom"
             file="${build.dir}/${ant.project.name}-clientutil-${version}-javadoc.jar"
             classifier="javadoc"/>
    <!-- the cassandra-all jar -->
    <deploy pomFile="${build.dir}/${final.name}.pom"
            file="${build.dir}/${final.name}.jar"/>
    <deploy pomFile="${build.dir}/${final.name}.pom"
            file="${build.dir}/${final.name}-sources.jar"
            classifier="sources"/>
    <deploy pomFile="${build.dir}/${final.name}.pom"
            file="${build.dir}/${final.name}-javadoc.jar"
            classifier="javadoc"/>
  </target>
</project><|MERGE_RESOLUTION|>--- conflicted
+++ resolved
@@ -25,11 +25,7 @@
     <property name="debuglevel" value="source,lines,vars"/>
 
     <!-- default version and SCM information -->
-<<<<<<< HEAD
-    <property name="base.version" value="2.1.07"/>
-=======
-    <property name="base.version" value="2.1.2"/>
->>>>>>> cdf80d9d
+    <property name="base.version" value="2.1.2.1"/>
     <property name="scm.connection" value="scm:git://git.apache.org/cassandra.git"/>
     <property name="scm.developerConnection" value="scm:git://git.apache.org/cassandra.git"/>
     <property name="scm.url" value="http://git-wip-us.apache.org/repos/asf?p=cassandra.git;a=tree"/>
@@ -66,18 +62,10 @@
     <property name="test.long.src" value="${test.dir}/long"/>
     <property name="test.pig.src" value="${test.dir}/pig"/>
     <property name="dist.dir" value="${build.dir}/dist"/>
-<<<<<<< HEAD
-    <property name="test.index.src" value="${test.dir}/unit/com/stratio/cassandra/index"/>
-  
-    <property name="source.version" value="1.7"/>
-    <property name="target.version" value="1.7"/>
-  
-=======
 	
 	<property name="source.version" value="1.7"/>
 	<property name="target.version" value="1.7"/>
 	
->>>>>>> cdf80d9d
     <condition property="version" value="${base.version}">
       <isset property="release"/>
     </condition>
@@ -114,9 +102,9 @@
     <property name="cobertura.report.dir" value="${cobertura.build.dir}/report"/>
     <property name="cobertura.classes.dir" value="${cobertura.build.dir}/classes"/>
     <property name="cobertura.datafile" value="${cobertura.build.dir}/cobertura.ser"/>
-  
-  <!-- Apache Lucene-->
-  <property name="lucene.version" value="4.8.1"/>
+
+    <!-- Apache Lucene-->
+    <property name="lucene.version" value="4.8.1"/>
 
     <condition property="maven-ant-tasks.jar.exists">
       <available file="${build.dir}/maven-ant-tasks-${maven-ant-tasks.version}.jar" />
@@ -151,10 +139,10 @@
           <exclude name="**/*-sources.jar"/>
         </fileset>
     </path>
-  
-  <path id="cobertura.classpath">
-    <pathelement location="${cobertura.classes.dir}"/>
-  </path>
+	
+	<path id="cobertura.classpath">
+		<pathelement location="${cobertura.classes.dir}"/>
+	</path>
 
   <macrodef name="create-javadoc">
     <attribute name="destdir"/>
@@ -289,7 +277,7 @@
     </target>
 
     <target name="maven-ant-tasks-download" depends="init,maven-ant-tasks-localrepo" unless="maven-ant-tasks.jar.exists"
-            description="Fetch Maven ANT Tasks from Maven Central Repositroy">
+            description="Fetch Maven ANT Tasks from Maven Central Repository">
       <echo>Downloading Maven ANT Tasks...</echo>
       <get src="${maven-ant-tasks.url}/${maven-ant-tasks.version}/maven-ant-tasks-${maven-ant-tasks.version}.jar"
            dest="${build.dir}/maven-ant-tasks-${maven-ant-tasks.version}.jar" usetimestamp="true" />
@@ -384,15 +372,9 @@
           </dependency>
           <dependency groupId="com.googlecode.json-simple" artifactId="json-simple" version="1.1"/>
           <dependency groupId="com.boundary" artifactId="high-scale-lib" version="1.0.6"/>
-<<<<<<< HEAD
-          <dependency groupId="com.github.jbellis" artifactId="jamm" version="0.2.6"/>
-          <dependency groupId="com.thinkaurelius.thrift" artifactId="thrift-server" version="0.3.5">
-          <exclusion groupId="org.slf4j" artifactId="slf4j-log4j12"/>
-=======
           <dependency groupId="com.github.jbellis" artifactId="jamm" version="0.2.8"/>
           <dependency groupId="com.thinkaurelius.thrift" artifactId="thrift-server" version="0.3.7">
 	      	<exclusion groupId="org.slf4j" artifactId="slf4j-log4j12"/>
->>>>>>> cdf80d9d
           </dependency>
           <dependency groupId="org.yaml" artifactId="snakeyaml" version="1.11"/>
           <dependency groupId="org.apache.thrift" artifactId="libthrift" version="0.9.1"/>
@@ -403,7 +385,7 @@
              <exclusion groupId="commons-lang" artifactId="commons-lang"/>
           </dependency>
           <dependency groupId="org.apache.hadoop" artifactId="hadoop-core" version="1.0.3">
-            <exclusion groupId="org.mortbay.jetty" artifactId="servlet-api"/>
+          	<exclusion groupId="org.mortbay.jetty" artifactId="servlet-api"/>
           </dependency>
           <dependency groupId="org.apache.hadoop" artifactId="hadoop-minicluster" version="1.0.3"/>
           <dependency groupId="org.apache.pig" artifactId="pig" version="0.12.1"/>
@@ -424,11 +406,7 @@
           <dependency groupId="com.clearspring.analytics" artifactId="stream" version="2.5.2" />
           <dependency groupId="com.datastax.cassandra" artifactId="cassandra-driver-core" version="2.0.5" />
           <dependency groupId="net.sf.supercsv" artifactId="super-csv" version="2.1.0" />
-<<<<<<< HEAD
-          
-=======
 	      <dependency groupId="net.ju-n.compile-command-annotations" artifactId="compile-command-annotations" version="1.2.0" />
->>>>>>> cdf80d9d
         </dependencyManagement>
         <developer id="alakshman" name="Avinash Lakshman"/>
         <developer id="aleksey" name="Aleksey Yeschenko"/>
@@ -451,15 +429,10 @@
         <developer id="pmalik" name="Prashant Malik"/>
         <developer id="scode" name="Peter Schuller"/>
         <developer id="slebresne" name="Sylvain Lebresne"/>
-<<<<<<< HEAD
-        <developer id="adelapena" name="Andrés de la Peña"/>
-        <developer id="lrosellini" name="Luca Rosellini"/>
-=======
         <developer id="tylerhobbs" name="Tyler Hobbs"/>
         <developer id="vijay" name="Vijay Parthasarathy"/>
         <developer id="xedin" name="Pavel Yaskevich"/>
         <developer id="yukim" name="Yuki Morishita"/>
->>>>>>> cdf80d9d
       </artifact:pom>
 
       <!-- each dependency set then defines the subset of the dependencies for that dependency set -->
@@ -472,14 +445,10 @@
         <dependency groupId="commons-logging" artifactId="commons-logging"/>
         <dependency groupId="org.apache.rat" artifactId="apache-rat"/>
         <dependency groupId="org.apache.hadoop" artifactId="hadoop-core"/>
-        <dependency groupId="org.apache.hadoop" artifactId="hadoop-minicluster"/>
+      	<dependency groupId="org.apache.hadoop" artifactId="hadoop-minicluster"/>
         <dependency groupId="org.apache.pig" artifactId="pig"/>
-<<<<<<< HEAD
-        <dependency groupId="com.google.code.findbugs" artifactId="jsr305"/>
-=======
       	<dependency groupId="com.google.code.findbugs" artifactId="jsr305"/>
         <dependency groupId="org.antlr" artifactId="antlr"/>
->>>>>>> cdf80d9d
         <dependency groupId="com.datastax.cassandra" artifactId="cassandra-driver-core"/>
 	<dependency groupId="net.ju-n.compile-command-annotations" artifactId="compile-command-annotations"/>
       </artifact:pom>
@@ -506,7 +475,7 @@
 
       <artifact:pom id="all-pom"
                     artifactId="cassandra-all"
-                    url="http://cassandra.apache.org"
+                    url="https://github.com/Stratio/stratio-cassandra"
                     name="Stratio Cassandra">
         <parent groupId="com.stratio.cassandra"
                 artifactId="cassandra-parent"
@@ -548,16 +517,16 @@
         <dependency groupId="org.apache.hadoop" artifactId="hadoop-core" optional="true"/>
         <dependency groupId="org.apache.hadoop" artifactId="hadoop-minicluster" optional="true"/>
         <dependency groupId="org.apache.pig" artifactId="pig" optional="true"/>
-        <dependency groupId="com.datastax.cassandra" artifactId="cassandra-driver-core" optional="true"/>
+      	<dependency groupId="com.datastax.cassandra" artifactId="cassandra-driver-core" optional="true"/>
 
         <!-- don't need jna to run, but nice to have -->
         <dependency groupId="net.java.dev.jna" artifactId="jna" version="4.0.0"/>
-
+        
         <!-- don't need jamm unless running a server in which case it needs to be a -javagent to be used anyway -->
         <dependency groupId="com.github.jbellis" artifactId="jamm"/>
         <dependency groupId="io.netty" artifactId="netty-all"/>
 
-        <!-- Lucene dependencies -->
+          <!-- Lucene dependencies -->
         <dependency groupId="org.apache.lucene" artifactId="lucene-core" version="${lucene.version}" />
         <dependency groupId="org.apache.lucene" artifactId="lucene-codecs" version="${lucene.version}" />
         <dependency groupId="org.apache.lucene" artifactId="lucene-misc" version="${lucene.version}" />
@@ -592,7 +561,7 @@
                     artifactId="apache-cassandra"
                     packaging="pom"
                     url="http://cassandra.apache.org"
-                    name="Apache Cassandra">
+                    name="com.stratio.cassandra">
         <parent groupId="com.stratio.cassandra"
                 artifactId="cassandra-parent"
                 version="${version}"/>
@@ -741,8 +710,8 @@
     <target name="build"
         depends="maven-ant-tasks-retrieve-build,build-project" description="Compile Cassandra classes"/>
     <target name="codecoverage" depends="cobertura-instrument,test,cobertura-report" description="Create code coverage report"/>
-  
-  <target name="codecoverage-stratio" depends="cobertura-instrument-stratio,test-index,cobertura-report-stratio" description="Create code coverage report"/>
+
+    <target name="codecoverage-stratio" depends="cobertura-instrument-stratio,test-index,cobertura-report-stratio" description="Create code coverage report"/>
 
     <target depends="init,gen-cli-grammar,gen-cql2-grammar,gen-cql3-grammar"
             name="build-project">
@@ -774,13 +743,13 @@
     <!-- Stress build file -->
     <property name="stress.build.src" value="${basedir}/tools/stress/src" />
     <property name="stress.build.classes" value="${build.classes}/stress" />
-  <property name="stress.manifest" value="${stress.build.classes}/MANIFEST.MF" />
+	<property name="stress.manifest" value="${stress.build.classes}/MANIFEST.MF" />
     <path id="cassandra.classes">
         <pathelement location="${basedir}/build/classes/main" />
         <pathelement location="${basedir}/build/classes/thrift" />
     </path>
     <target name="stress-build" depends="build" description="build stress tool">
-      <mkdir dir="${stress.build.classes}" />
+    	<mkdir dir="${stress.build.classes}" />
         <javac debug="true" debuglevel="${debuglevel}" destdir="${stress.build.classes}" includeantruntime="true" source="${source.version}" target="${target.version}">
             <src path="${stress.build.src}" />
             <classpath>
@@ -797,19 +766,19 @@
         </javac>
     </target>
 
-  <target name="_write-poms" depends="maven-declare-dependencies">
-      <artifact:writepom pomRefId="parent-pom" file="${build.dir}/${final.name}-parent.pom"/>
-      <artifact:writepom pomRefId="thrift-pom"
-                         file="${build.dir}/${ant.project.name}-thrift-${version}.pom"/>
-      <artifact:writepom pomRefId="all-pom" file="${build.dir}/${final.name}.pom"/>
-      <artifact:writepom pomRefId="clientutil-pom"
-                       file="${build.dir}/${ant.project.name}-clientutil-${version}.pom"/>
-  </target>
-
-  <target name="write-poms" unless="without.maven">
-      <antcall target="_write-poms" />
-  </target>
-  
+	<target name="_write-poms" depends="maven-declare-dependencies">
+	    <artifact:writepom pomRefId="parent-pom" file="${build.dir}/${final.name}-parent.pom"/>
+	    <artifact:writepom pomRefId="thrift-pom"
+	                       file="${build.dir}/${ant.project.name}-thrift-${version}.pom"/>
+	    <artifact:writepom pomRefId="all-pom" file="${build.dir}/${final.name}.pom"/>
+	    <artifact:writepom pomRefId="clientutil-pom"
+	    	               file="${build.dir}/${ant.project.name}-clientutil-${version}.pom"/>
+	</target>
+
+	<target name="write-poms" unless="without.maven">
+	    <antcall target="_write-poms" />
+	</target>
+	
     <!--
         The jar target makes cassandra.jar output.
     -->
@@ -1010,7 +979,7 @@
       <copy todir="${dist.dir}/tools/">
         <fileset dir="${basedir}/tools/">
             <include name="*.yaml"/>
-  </fileset>
+	</fileset>
       </copy>
       <copy todir="${dist.dir}/tools/lib">
         <fileset dir="${build.dir}/tools/lib/">
@@ -1156,8 +1125,8 @@
         <jvmarg value="-Xss256k"/>
         <jvmarg value="-Dcassandra.memtable_row_overhead_computation_step=100"/>
         <jvmarg value="-Dcassandra.test.use_prepared=${cassandra.test.use_prepared}"/>
-        <jvmarg value="-Dcassandra.test.offsetseed=@{poffset}"/>
-        <optjvmargs/>
+	<jvmarg value="-Dcassandra.test.offsetseed=@{poffset}"/>        
+	<optjvmargs/>
         <classpath>
           <path refid="cassandra.classpath" />
           <pathelement location="${test.classes}"/>
@@ -1190,60 +1159,60 @@
       </fail>
     </sequential>
   </macrodef>
-  
-  <macrodef name="testmacroindex">
-    <attribute name="suitename" />
-    <attribute name="inputdir" />
-    <attribute name="timeout" />
-    <attribute name="forkmode" default="perTest"/>
-    <element name="optjvmargs" implicit="true" optional="true" />
-    <attribute name="filter" default="**/stratio/**/${test.name}.java"/>
-    <attribute name="exclude" default="" />
-    <attribute name="filelist" default="" />
-    <attribute name="poffset" default="0"/>
-    <sequential>
-      <echo message="running @{suitename} tests"/>
-      <mkdir dir="${build.test.dir}/cassandra"/>
-      <mkdir dir="${build.test.dir}/output"/>
-      <junit fork="on" forkmode="@{forkmode}" failureproperty="testfailed" maxmemory="1024m" timeout="@{timeout}">
-        <sysproperty key="net.sourceforge.cobertura.datafile" file="${cobertura.datafile}"/>
-        <formatter type="xml" usefile="true"/>
-        <formatter type="brief" usefile="false"/>
-        <jvmarg value="-Dstorage-config=${test.conf}"/>
-        <jvmarg value="-Djava.awt.headless=true"/>
-        <jvmarg value="-javaagent:${basedir}/lib/jamm-0.2.6.jar" />
-        <jvmarg value="-ea"/>
-        <jvmarg value="-Xss256k"/>
-        <jvmarg value="-Dcassandra.memtable_row_overhead_computation_step=100"/>
-        <jvmarg value="-Dcassandra.test.use_prepared=${cassandra.test.use_prepared}"/>
-        <jvmarg value="-Dcassandra.test.offsetseed=@{poffset}"/>
-        <optjvmargs/>
-        <classpath>
-          <path refid="cassandra.classpath" />
-          <pathelement location="${test.classes}"/>
-          <path refid="cobertura.classpath"/>
-          <pathelement location="${test.conf}"/>
-          <fileset dir="${test.lib}">
-            <include name="**/*.jar" />
-          </fileset>
-        </classpath>
-        <batchtest todir="${build.test.dir}/output">
-          <fileset dir="@{inputdir}" includes="@{filter}" excludes="@{exclude}"/>
-          <filelist dir="@{inputdir}" files="@{filelist}"/>
-        </batchtest>
-      </junit>
-      <fail message="Some @{suitename} test(s) failed.">
-        <condition>
-            <and>
-            <isset property="testfailed"/>
-            <not>
-              <isset property="ant.test.failure.ignore"/>
-            </not>
-          </and>
-        </condition>
-      </fail>
-    </sequential>
-  </macrodef>
+
+    <macrodef name="testmacroindex">
+        <attribute name="suitename" />
+        <attribute name="inputdir" />
+        <attribute name="timeout" />
+        <attribute name="forkmode" default="perTest"/>
+        <element name="optjvmargs" implicit="true" optional="true" />
+        <attribute name="filter" default="**/stratio/**/${test.name}.java"/>
+        <attribute name="exclude" default="" />
+        <attribute name="filelist" default="" />
+        <attribute name="poffset" default="0"/>
+        <sequential>
+            <echo message="running @{suitename} tests"/>
+            <mkdir dir="${build.test.dir}/cassandra"/>
+            <mkdir dir="${build.test.dir}/output"/>
+            <junit fork="on" forkmode="@{forkmode}" failureproperty="testfailed" maxmemory="1024m" timeout="@{timeout}">
+                <sysproperty key="net.sourceforge.cobertura.datafile" file="${cobertura.datafile}"/>
+                <formatter type="xml" usefile="true"/>
+                <formatter type="brief" usefile="false"/>
+                <jvmarg value="-Dstorage-config=${test.conf}"/>
+                <jvmarg value="-Djava.awt.headless=true"/>
+                <jvmarg value="-javaagent:${basedir}/lib/jamm-0.2.8.jar" />
+                <jvmarg value="-ea"/>
+                <jvmarg value="-Xss256k"/>
+                <jvmarg value="-Dcassandra.memtable_row_overhead_computation_step=100"/>
+                <jvmarg value="-Dcassandra.test.use_prepared=${cassandra.test.use_prepared}"/>
+                <jvmarg value="-Dcassandra.test.offsetseed=@{poffset}"/>
+                <optjvmargs/>
+                <classpath>
+                    <path refid="cassandra.classpath" />
+                    <pathelement location="${test.classes}"/>
+                    <path refid="cobertura.classpath"/>
+                    <pathelement location="${test.conf}"/>
+                    <fileset dir="${test.lib}">
+                        <include name="**/*.jar" />
+                    </fileset>
+                </classpath>
+                <batchtest todir="${build.test.dir}/output">
+                    <fileset dir="@{inputdir}" includes="@{filter}" excludes="@{exclude}"/>
+                    <filelist dir="@{inputdir}" files="@{filelist}"/>
+                </batchtest>
+            </junit>
+            <fail message="Some @{suitename} test(s) failed.">
+                <condition>
+                    <and>
+                        <isset property="testfailed"/>
+                        <not>
+                            <isset property="ant.test.failure.ignore"/>
+                        </not>
+                    </and>
+                </condition>
+            </fail>
+        </sequential>
+    </macrodef>
 
   <!--
     This test target is a bit different.  It's purpose is to exercise the
@@ -1295,7 +1264,7 @@
       <jvmarg value="-Dcassandra.config.loader=org.apache.cassandra.OffsetAwareConfigurationLoader"/>
     </testmacro>
   </target>
-  
+
   <target name="test-index" depends="build-test" description="Execute Stratio Index unit tests" >
     <testmacroindex suitename="unit" inputdir="${test.unit.src}" exclude="**/pig/*.java,**/Abstract*Test.java" timeout="${test.timeout}">
       <jvmarg value="-Dlegacy-sstable-root=${test.data}/legacy-sstables"/>
@@ -1472,32 +1441,33 @@
 
     </cobertura-instrument>
   </target>
-  
-  <target name="cobertura-instrument-stratio" depends="build,build-test">
-    <taskdef resource="tasks.properties">
-      <classpath refid="cobertura.classpath"/>
-      <classpath refid="cassandra.classpath"/>
-    </taskdef>
-
-    <delete file="${cobertura.datafile}"/>
-
-    <cobertura-instrument todir="${cobertura.classes.dir}" datafile="${cobertura.datafile}">
-      <ignore regex="org.apache.log4j.*"/>
-
-      <fileset dir="${build.classes.main}/com/stratio/cassandra/index">
-        <include name="**/*.class"/>
-        <exclude name="**/*Test.class"/>
-        <exclude name="**/*TestCase.class"/>
-        <exclude name="**/test/*.class"/>
-        <!-- cobertura modifies the serialVersionUID of classes. Some of our unit tests rely on backward
-        wire compatability of these classes.  It was easier to exlude them from instrumentation than to
-        force their serialVersinUIDs. -->
-        <exclude name="**/*Token.class"/>
-        <exclude name="${cobertura.excludes}"/>
-      </fileset>
-
-    </cobertura-instrument>
-  </target>
+
+
+    <target name="cobertura-instrument-stratio" depends="build,build-test">
+        <taskdef resource="tasks.properties">
+            <classpath refid="cobertura.classpath"/>
+            <classpath refid="cassandra.classpath"/>
+        </taskdef>
+
+        <delete file="${cobertura.datafile}"/>
+
+        <cobertura-instrument todir="${cobertura.classes.dir}" datafile="${cobertura.datafile}">
+            <ignore regex="org.apache.log4j.*"/>
+
+            <fileset dir="${build.classes.main}/com/stratio/cassandra/index">
+                <include name="**/*.class"/>
+                <exclude name="**/*Test.class"/>
+                <exclude name="**/*TestCase.class"/>
+                <exclude name="**/test/*.class"/>
+                <!-- cobertura modifies the serialVersionUID of classes. Some of our unit tests rely on backward
+                wire compatability of these classes.  It was easier to exlude them from instrumentation than to
+                force their serialVersinUIDs. -->
+                <exclude name="**/*Token.class"/>
+                <exclude name="${cobertura.excludes}"/>
+            </fileset>
+
+        </cobertura-instrument>
+    </target>
 
   <!-- create both html and xml code coverage reports -->
   <target name="cobertura-report">
@@ -1506,13 +1476,13 @@
     <cobertura-report format="xml" destdir="${cobertura.report.dir}" srcdir="${build.src.java}"
       datafile="${cobertura.datafile}"/>
   </target>
-  
-  <target name="cobertura-report-stratio">
-    <cobertura-report format="html" destdir="${cobertura.report.dir}" srcdir="${build.src.java}/com/stratio/cassandra/index"
-      datafile="${cobertura.datafile}"/>
-    <cobertura-report format="xml" destdir="${cobertura.report.dir}" srcdir="${build.src.java}/com/stratio/cassandra/index"
-      datafile="${cobertura.datafile}"/>
-  </target>
+
+    <target name="cobertura-report-stratio">
+        <cobertura-report format="html" destdir="${cobertura.report.dir}" srcdir="${build.src.java}/com/stratio/cassandra/index"
+                          datafile="${cobertura.datafile}"/>
+        <cobertura-report format="xml" destdir="${cobertura.report.dir}" srcdir="${build.src.java}/com/stratio/cassandra/index"
+                          datafile="${cobertura.datafile}"/>
+    </target>
 
   <!--
     License audit tool
@@ -1568,54 +1538,6 @@
     </path>
     <property name="all-test-classes" refid="all-test-classes-path"/>
     <script language="javascript"> <![CDATA[
-<<<<<<< HEAD
-  importClass(java.lang.Integer)
-  sep = project.getProperty("path.separator");
-  all = project.getProperty("all-test-classes").split(sep);
-  dir = project.getProperty("test.unit.src");
-
-  numRunners = parseInt(project.getProperty("test.runners"));   
-  
-  buckets = new Array(numRunners);
-  for (i = 0; i < all.length; i++) {
-      bucketNum = i % numRunners;
-      if (buckets[bucketNum] == undefined) 
-    buckets[bucketNum] = "";
-      else
-    buckets[bucketNum] += ",";
-  
-      buckets[bucketNum] += all[i];
-  }
-
-
-  var p = project.createTask('parallel');
-  p.setThreadCount(numRunners);
-
-    for (i = 0; i < buckets.length; i++) {
-
-      if (buckets[i] == undefined) continue;
-
-      task = project.createTask( 'antcall' );
-
-      task.setTarget("testlist");
-      param = task.createParam();
-      param.setName("test.file.list");
-      param.setValue(buckets[i]);
-
-      param = task.createParam();
-      param.setName("testlist.name");
-      param.setValue("test bucket "+i);   
-
-      param = task.createParam();
-      param.setName("testlist.offset");
-      param.setValue(i);  
-
-      p.addTask(task); 
-    }
-  
-  p.perform();
-              
-=======
 	var Integer = java.lang.Integer;
 	sep = project.getProperty("path.separator");
 	all = project.getProperty("all-test-classes").split(sep);
@@ -1662,7 +1584,6 @@
 	
 	p.perform();
 	  			    
->>>>>>> cdf80d9d
 ]]> </script>
   </target>
 
@@ -1684,7 +1605,7 @@
   </natures>
 </projectDescription>]]>
     </echo>
-  <echo file=".classpath"><![CDATA[<?xml version="1.0" encoding="UTF-8"?>
+	<echo file=".classpath"><![CDATA[<?xml version="1.0" encoding="UTF-8"?>
 <classpath>
   <classpathentry kind="src" path="src/java"/>
   <classpathentry kind="src" path="src/resources"/>
@@ -1699,38 +1620,11 @@
   <classpathentry kind="lib" path="build/test/classes"/>
   <classpathentry kind="lib" path="test/conf"/>
 ]]>
-  </echo>   
-    <path id="eclipse-project-libs-path">
-     <fileset dir="lib">
-        <include name="**/*.jar" />
+	</echo>	  
+  	<path id="eclipse-project-libs-path">
+  	 <fileset dir="lib">
+  	    <include name="**/*.jar" />
      </fileset>
-<<<<<<< HEAD
-   <fileset dir="build/lib/jars">
-        <include name="**/*.jar" />
-     </fileset>
-     <fileset dir="tools/lib">
-         <include name="**/*.jar" />
-     </fileset>
-    </path>
-    <property name="eclipse-project-libs" refid="eclipse-project-libs-path"/>
-    <script language="javascript"> <![CDATA[
-      importClass(java.io.File);
-      jars = project.getProperty("eclipse-project-libs").split(project.getProperty("path.separator"));
-      
-      cp = "";
-        for (i=0; i< jars.length; i++) {
-           cp += ' <classpathentry kind="lib" path="'+jars[i]+'"/>\n';
-      }
-      
-      cp += '</classpath>';
-        
-      echo = project.createTask("echo");
-        echo.setMessage(cp);
-      echo.setFile(new File(".classpath"));
-      echo.setAppend(true);
-        echo.perform();      
-    ]]> </script>
-=======
  	 <fileset dir="build/lib/jars">
   	    <include name="**/*.jar" />
   	 </fileset>
@@ -1765,7 +1659,6 @@
   		echo.setAppend(true);
   	    echo.perform();	     
   	]]> </script>
->>>>>>> cdf80d9d
     <mkdir dir=".settings" />
   </target>
 
@@ -1779,8 +1672,8 @@
     <delete file=".project" />
     <delete file=".classpath" />
     <delete dir=".settings" />
-    <delete dir=".externalToolBuilders" />
-    <delete dir="build/eclipse-classes" />
+  	<delete dir=".externalToolBuilders" />
+  	<delete dir="build/eclipse-classes" />
   </target>
 
   <!-- Publish artifacts to Maven repositories -->
